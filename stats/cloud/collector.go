--- conflicted
+++ resolved
@@ -196,7 +196,6 @@
 		return
 	***REMOVED***
 
-<<<<<<< HEAD
 	newSamples := []*Sample***REMOVED******REMOVED***
 	newHTTPTrails := []*netext.Trail***REMOVED******REMOVED***
 
@@ -208,33 +207,14 @@
 				newHTTPTrails = append(newHTTPTrails, sc)
 			***REMOVED*** else ***REMOVED***
 				newSamples = append(newSamples, NewSampleFromTrail(sc))
-=======
-	var cloudSamples []*Sample
-	var httpJSON *Sample
-	var iterationJSON *Sample
-	for _, samp := range samples ***REMOVED***
-
-		name := samp.Metric.Name
-		if name == "http_reqs" ***REMOVED***
-			httpJSON = &Sample***REMOVED***
-				Type:   "Points",
-				Metric: "http_req_li_all",
-				Data: SampleData***REMOVED***
-					Type:   samp.Metric.Type,
-					Time:   Timestamp(samp.Time),
-					Tags:   samp.Tags,
-					Values: make(map[string]float64),
-				***REMOVED***,
->>>>>>> 76e52232
 			***REMOVED***
 		case *netext.NetTrail:
 			//TODO: aggregate?
 			newSamples = append(newSamples, &Sample***REMOVED***
 				Type:   "Points",
 				Metric: "iter_li_all",
-<<<<<<< HEAD
 				Data: SampleDataMap***REMOVED***
-					Time: sc.GetTime(),
+					Time: Timestamp(sc.GetTime()),
 					Tags: sc.GetTags(),
 					Values: map[string]float64***REMOVED***
 						metrics.DataSent.Name:          float64(sc.BytesWritten),
@@ -249,7 +229,7 @@
 					Metric: sample.Metric.Name,
 					Data: SampleDataSingle***REMOVED***
 						Type:  sample.Metric.Type,
-						Time:  sample.Time,
+						Time:  Timestamp(sample.Time),
 						Tags:  sample.Tags,
 						Value: sample.Value,
 					***REMOVED***,
@@ -295,33 +275,6 @@
 					subBucketKey = sbTags
 					subBucket = sb
 				***REMOVED***
-=======
-				Data: SampleData***REMOVED***
-					Type:   samp.Metric.Type,
-					Time:   Timestamp(samp.Time),
-					Tags:   samp.Tags,
-					Values: make(map[string]float64),
-				***REMOVED***,
-			***REMOVED***
-			iterationJSON.Data.Values[name] = samp.Value
-			cloudSamples = append(cloudSamples, iterationJSON)
-		***REMOVED*** else if name == "data_received" || name == "iteration_duration" ***REMOVED***
-			//TODO: make sure that tags match
-			iterationJSON.Data.Values[name] = samp.Value
-		***REMOVED*** else if strings.HasPrefix(name, "http_req_") ***REMOVED***
-			//TODO: make sure that tags match
-			httpJSON.Data.Values[name] = samp.Value
-		***REMOVED*** else ***REMOVED***
-			sampleJSON := &Sample***REMOVED***
-				Type:   "Point",
-				Metric: name,
-				Data: SampleData***REMOVED***
-					Type:  samp.Metric.Type,
-					Time:  Timestamp(samp.Time),
-					Value: samp.Value,
-					Tags:  samp.Tags,
-				***REMOVED***,
->>>>>>> 76e52232
 			***REMOVED***
 		***REMOVED***
 		bucket[subBucketKey] = append(subBucket, trail)
@@ -361,7 +314,7 @@
 			minReqDur, maxReqDur := reqDurations.GetNormalBounds(outliersCoef)
 
 			aggData := SampleDataAggregatedHTTPReqs***REMOVED***
-				Time: time.Unix(0, bucketID*aggrPeriod+aggrPeriod/2),
+				Time: Timestamp(time.Unix(0, bucketID*aggrPeriod+aggrPeriod/2)),
 				Type: "aggregated_trend",
 				Tags: tags,
 			***REMOVED***
