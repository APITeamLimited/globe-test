--- conflicted
+++ resolved
@@ -135,7 +135,6 @@
 	***REMOVED***
 
 	return &Collector***REMOVED***
-<<<<<<< HEAD
 		config:        conf,
 		thresholds:    thresholds,
 		client:        NewClient(conf.Token.String, conf.Host.String, version),
@@ -144,16 +143,7 @@
 		duration:      int64(duration / time.Second),
 		opts:          opts,
 		aggrBuckets:   map[int64]aggregationBucket***REMOVED******REMOVED***,
-=======
-		config:               conf,
-		thresholds:           thresholds,
-		client:               NewClient(conf.Token.String, conf.Host.String, version),
-		anonymous:            !conf.Token.Valid,
-		duration:             duration,
-		opts:                 opts,
-		aggrBuckets:          map[int64]aggregationBucket***REMOVED******REMOVED***,
 		stopSendingMetricsCh: make(chan struct***REMOVED******REMOVED***),
->>>>>>> f6088a14
 	***REMOVED***, nil
 ***REMOVED***
 
