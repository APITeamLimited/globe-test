--- conflicted
+++ resolved
@@ -261,10 +261,7 @@
 		value := strings.TrimSpace(strings.Trim(parts[1], `"'`))
 		tags[key] = value
 	***REMOVED***
-<<<<<<< HEAD
 	return parts[0], &Submetric***REMOVED***Name: name, Parent: parts[0], Suffix: parts[1], Tags: tags***REMOVED***
-=======
-	return parts[0], &Submetric***REMOVED***Name: name, Tags: tags***REMOVED***
 ***REMOVED***
 
 func (m *Metric) Summary() *Summary ***REMOVED***
@@ -277,5 +274,4 @@
 type Summary struct ***REMOVED***
 	Metric  *Metric            `json:"metric"`
 	Summary map[string]float64 `json:"summary"`
->>>>>>> 85615267
 ***REMOVED***