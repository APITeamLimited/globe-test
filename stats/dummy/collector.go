--- conflicted
+++ resolved
@@ -30,14 +30,10 @@
 
 // Collector implements the lib.Collector interface and should be used only for testing
 type Collector struct ***REMOVED***
-<<<<<<< HEAD
-	Samples []stats.Sample
+	runStatus int
 
-	runStatus int
-=======
 	SampleContainers []stats.SampleContainer
 	Samples          []stats.Sample
->>>>>>> 8055a79f
 ***REMOVED***
 
 // Verify that Collector implements lib.Collector
