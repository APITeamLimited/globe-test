--- conflicted
+++ resolved
@@ -22,7 +22,6 @@
 	seenMetrics map[string]struct{}
 	thresholds  map[string]workerMetrics.Thresholds
 
-<<<<<<< HEAD
 	flushCount          int
 	flushIncrementMutex sync.Mutex
 
@@ -31,10 +30,6 @@
 	// instead
 	// 	vuMetrics1 *SampleEnvelope
 	// 	vuMetrics2 *SampleEnvelope
-=======
-	flushCount      int
-	flushCountMutex sync.Mutex
->>>>>>> 90dfce72
 }
 
 type WrappedFormattedSamples struct {
@@ -47,13 +42,8 @@
 		gs:          gs,
 		seenMetrics: make(map[string]struct{}),
 
-<<<<<<< HEAD
 		flushCount:          0,
 		flushIncrementMutex: sync.Mutex{},
-=======
-		flushCount:      0,
-		flushCountMutex: sync.Mutex{},
->>>>>>> 90dfce72
 	}, nil
 }
 
@@ -91,7 +81,6 @@
 
 func (o *Output) flushMetrics() {
 	defer func() {
-<<<<<<< HEAD
 		o.flushIncrementMutex.Lock()
 		o.flushCount++
 
@@ -103,12 +92,6 @@
 		// }
 
 		o.flushIncrementMutex.Unlock()
-=======
-		o.flushCountMutex.Lock()
-		o.flushCount++
-		o.flushCountMutex.Unlock()
-
->>>>>>> 90dfce72
 	}()
 
 	samples := o.GetBufferedSamples()
@@ -126,7 +109,6 @@
 		}
 	}
 
-<<<<<<< HEAD
 	// Get vu count from formattedSamples
 	/*var foundVus *SampleEnvelope
 	for _, sample := range formattedSamples {
@@ -158,33 +140,6 @@
 		SampleEnvelopes: aggregateSampleEnvelopes(formattedSamples),
 		FlushCount:      o.flushCount,
 	})
-=======
-	marshalledWrappedSamples, err := json.Marshal(WrappedFormattedSamples{
-		SampleEnvelopes: aggregateSampleEnvelopes(formattedSamples),
-		FlushCount:      o.flushCount,
-	})
-
-	if err != nil {
-		libWorker.HandleError(o.gs, err)
-		return
-	}
-
-	// TODO: implement gzip compression
-
-	// // Gzip the marshalled string
-
-	// var b bytes.Buffer
-
-	// fw, err := flate.NewWriter(&b, flate.DefaultCompression)
-	// if err != nil {
-	// 	libWorker.HandleError(o.gs, err)
-	// 	return
-	// }
-
-	// fw.Write([]byte(marshalledWrappedSamples))
-
-	// fw.Close()
->>>>>>> 90dfce72
 
 	libWorker.DispatchMessage(o.gs, string(marshalledWrappedSamples), "METRICS")
 }