--- conflicted
+++ resolved
@@ -1,10 +1,6 @@
-<<<<<<< HEAD
-all: build web
-=======
 VERSION := 0.2.2
 
 all: build
->>>>>>> 75d3a962
 
 .PHONY: build
 build:
