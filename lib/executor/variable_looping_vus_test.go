/*
 *
 * k6 - a next-generation load testing tool
 * Copyright (C) 2019 Load Impact
 *
 * This program is free software: you can redistribute it and/or modify
 * it under the terms of the GNU Affero General Public License as
 * published by the Free Software Foundation, either version 3 of the
 * License, or (at your option) any later version.
 *
 * This program is distributed in the hope that it will be useful,
 * but WITHOUT ANY WARRANTY; without even the implied warranty of
 * MERCHANTABILITY or FITNESS FOR A PARTICULAR PURPOSE.  See the
 * GNU Affero General Public License for more details.
 *
 * You should have received a copy of the GNU Affero General Public License
 * along with this program.  If not, see <http://www.gnu.org/licenses/>.
 *
 */

package executor

import (
	"context"
	"encoding/json"
	"fmt"
	"math/big"
	"math/rand"
	"sync/atomic"
	"testing"
	"time"

	"github.com/stretchr/testify/assert"
	"github.com/stretchr/testify/require"
	null "gopkg.in/guregu/null.v3"

	"github.com/loadimpact/k6/lib"
	"github.com/loadimpact/k6/lib/types"
)

func TestVariableLoopingVUsRun(t *testing.T) ***REMOVED***
	t.Parallel()

	config := VariableLoopingVUsConfig***REMOVED***
		BaseConfig:       BaseConfig***REMOVED***GracefulStop: types.NullDurationFrom(0)***REMOVED***,
		GracefulRampDown: types.NullDurationFrom(0),
		StartVUs:         null.IntFrom(5),
		Stages: []Stage***REMOVED***
			***REMOVED***
				Duration: types.NullDurationFrom(1 * time.Second),
				Target:   null.IntFrom(5),
			***REMOVED***,
			***REMOVED***
				Duration: types.NullDurationFrom(0),
				Target:   null.IntFrom(3),
			***REMOVED***,
			***REMOVED***
				Duration: types.NullDurationFrom(1 * time.Second),
				Target:   null.IntFrom(3),
			***REMOVED***,
		***REMOVED***,
	***REMOVED***

	var iterCount int64
	et, err := lib.NewExecutionTuple(nil, nil)
	require.NoError(t, err)
	es := lib.NewExecutionState(lib.Options***REMOVED******REMOVED***, et, 10, 50)
	ctx, cancel, executor, _ := setupExecutor(
		t, config, es,
		simpleRunner(func(ctx context.Context) error ***REMOVED***
			// Sleeping for a weird duration somewhat offset from the
			// executor ticks to hopefully keep race conditions out of
			// our control from failing the test.
			time.Sleep(300 * time.Millisecond)
			atomic.AddInt64(&iterCount, 1)
			return nil
		***REMOVED***),
	)
	defer cancel()

	sampleTimes := []time.Duration***REMOVED***
		500 * time.Millisecond,
		1000 * time.Millisecond,
		800 * time.Millisecond,
	***REMOVED***

	errCh := make(chan error)
	go func() ***REMOVED*** errCh <- executor.Run(ctx, nil) ***REMOVED***()

	result := make([]int64, len(sampleTimes))
	for i, d := range sampleTimes ***REMOVED***
		time.Sleep(d)
		result[i] = es.GetCurrentlyActiveVUsCount()
	***REMOVED***

	require.NoError(t, <-errCh)

	assert.Equal(t, []int64***REMOVED***5, 3, 0***REMOVED***, result)
	assert.Equal(t, int64(29), atomic.LoadInt64(&iterCount))
***REMOVED***

// Ensure there's no wobble of VUs during graceful ramp-down, without segments.
// See https://github.com/loadimpact/k6/issues/1296
func TestVariableLoopingVUsRampDownNoWobble(t *testing.T) ***REMOVED***
	t.Parallel()

	config := VariableLoopingVUsConfig***REMOVED***
		BaseConfig:       BaseConfig***REMOVED***GracefulStop: types.NullDurationFrom(0)***REMOVED***,
		GracefulRampDown: types.NullDurationFrom(1 * time.Second),
		StartVUs:         null.IntFrom(0),
		Stages: []Stage***REMOVED***
			***REMOVED***
				Duration: types.NullDurationFrom(3 * time.Second),
				Target:   null.IntFrom(10),
			***REMOVED***,
			***REMOVED***
				Duration: types.NullDurationFrom(2 * time.Second),
				Target:   null.IntFrom(0),
			***REMOVED***,
		***REMOVED***,
	***REMOVED***

	et, err := lib.NewExecutionTuple(nil, nil)
	require.NoError(t, err)
	es := lib.NewExecutionState(lib.Options***REMOVED******REMOVED***, et, 10, 50)
	ctx, cancel, executor, _ := setupExecutor(
		t, config, es,
		simpleRunner(func(ctx context.Context) error ***REMOVED***
			time.Sleep(1 * time.Second)
			return nil
		***REMOVED***),
	)
	defer cancel()

	sampleTimes := []time.Duration***REMOVED***
		100 * time.Millisecond,
<<<<<<< HEAD
		3000 * time.Millisecond,
=======
		3200 * time.Millisecond,
>>>>>>> b64398d3
	***REMOVED***
	const rampDownSamples = 50

	errCh := make(chan error)
	go func() ***REMOVED*** errCh <- executor.Run(ctx, nil) ***REMOVED***()

	result := make([]int64, len(sampleTimes)+rampDownSamples)
	for i, d := range sampleTimes ***REMOVED***
		time.Sleep(d)
		result[i] = es.GetCurrentlyActiveVUsCount()
	***REMOVED***

	// Sample ramp-down at a higher rate
	for i := len(sampleTimes); i < rampDownSamples; i++ ***REMOVED***
		time.Sleep(50 * time.Millisecond)
		result[i] = es.GetCurrentlyActiveVUsCount()
	***REMOVED***

	require.NoError(t, <-errCh)

	// Some baseline checks
	assert.Equal(t, int64(0), result[0])
	assert.Equal(t, int64(10), result[1])
	assert.Equal(t, int64(0), result[len(result)-1])

	vuChanges := []int64***REMOVED***result[2]***REMOVED***
	// Check ramp-down consistency
	for i := 3; i < len(result[2:]); i++ ***REMOVED***
		if result[i] != result[i-1] ***REMOVED***
			vuChanges = append(vuChanges, result[i])
		***REMOVED***
	***REMOVED***
	assert.Equal(t, []int64***REMOVED***10, 9, 8, 7, 6, 5, 4, 3, 2, 1, 0***REMOVED***, vuChanges)
***REMOVED***

func TestVariableLoopingVUsConfigExecutionPlanExample(t *testing.T) ***REMOVED***
	t.Parallel()
	et, err := lib.NewExecutionTuple(nil, nil)
	require.NoError(t, err)
	conf := NewVariableLoopingVUsConfig("test")
	conf.StartVUs = null.IntFrom(4)
	conf.Stages = []Stage***REMOVED***
		***REMOVED***Target: null.IntFrom(6), Duration: types.NullDurationFrom(2 * time.Second)***REMOVED***,
		***REMOVED***Target: null.IntFrom(1), Duration: types.NullDurationFrom(5 * time.Second)***REMOVED***,
		***REMOVED***Target: null.IntFrom(5), Duration: types.NullDurationFrom(4 * time.Second)***REMOVED***,
		***REMOVED***Target: null.IntFrom(1), Duration: types.NullDurationFrom(4 * time.Second)***REMOVED***,
		***REMOVED***Target: null.IntFrom(4), Duration: types.NullDurationFrom(3 * time.Second)***REMOVED***,
		***REMOVED***Target: null.IntFrom(4), Duration: types.NullDurationFrom(2 * time.Second)***REMOVED***,
		***REMOVED***Target: null.IntFrom(1), Duration: types.NullDurationFrom(0 * time.Second)***REMOVED***,
		***REMOVED***Target: null.IntFrom(1), Duration: types.NullDurationFrom(3 * time.Second)***REMOVED***,
	***REMOVED***

	expRawStepsNoZeroEnd := []lib.ExecutionStep***REMOVED***
		***REMOVED***TimeOffset: 0 * time.Second, PlannedVUs: 4***REMOVED***,
		***REMOVED***TimeOffset: 1 * time.Second, PlannedVUs: 5***REMOVED***,
		***REMOVED***TimeOffset: 2 * time.Second, PlannedVUs: 6***REMOVED***,
		***REMOVED***TimeOffset: 3 * time.Second, PlannedVUs: 5***REMOVED***,
		***REMOVED***TimeOffset: 4 * time.Second, PlannedVUs: 4***REMOVED***,
		***REMOVED***TimeOffset: 5 * time.Second, PlannedVUs: 3***REMOVED***,
		***REMOVED***TimeOffset: 6 * time.Second, PlannedVUs: 2***REMOVED***,
		***REMOVED***TimeOffset: 7 * time.Second, PlannedVUs: 1***REMOVED***,
		***REMOVED***TimeOffset: 8 * time.Second, PlannedVUs: 2***REMOVED***,
		***REMOVED***TimeOffset: 9 * time.Second, PlannedVUs: 3***REMOVED***,
		***REMOVED***TimeOffset: 10 * time.Second, PlannedVUs: 4***REMOVED***,
		***REMOVED***TimeOffset: 11 * time.Second, PlannedVUs: 5***REMOVED***,
		***REMOVED***TimeOffset: 12 * time.Second, PlannedVUs: 4***REMOVED***,
		***REMOVED***TimeOffset: 13 * time.Second, PlannedVUs: 3***REMOVED***,
		***REMOVED***TimeOffset: 14 * time.Second, PlannedVUs: 2***REMOVED***,
		***REMOVED***TimeOffset: 15 * time.Second, PlannedVUs: 1***REMOVED***,
		***REMOVED***TimeOffset: 16 * time.Second, PlannedVUs: 2***REMOVED***,
		***REMOVED***TimeOffset: 17 * time.Second, PlannedVUs: 3***REMOVED***,
		***REMOVED***TimeOffset: 18 * time.Second, PlannedVUs: 4***REMOVED***,
		***REMOVED***TimeOffset: 20 * time.Second, PlannedVUs: 1***REMOVED***,
	***REMOVED***
	rawStepsNoZeroEnd := conf.getRawExecutionSteps(et, false)
	assert.Equal(t, expRawStepsNoZeroEnd, rawStepsNoZeroEnd)
	endOffset, isFinal := lib.GetEndOffset(rawStepsNoZeroEnd)
	assert.Equal(t, 20*time.Second, endOffset)
	assert.Equal(t, false, isFinal)

	rawStepsZeroEnd := conf.getRawExecutionSteps(et, true)
	assert.Equal(t,
		append(expRawStepsNoZeroEnd, lib.ExecutionStep***REMOVED***TimeOffset: 23 * time.Second, PlannedVUs: 0***REMOVED***),
		rawStepsZeroEnd,
	)
	endOffset, isFinal = lib.GetEndOffset(rawStepsZeroEnd)
	assert.Equal(t, 23*time.Second, endOffset)
	assert.Equal(t, true, isFinal)

	// GracefulStop and GracefulRampDown equal to the default 30 sec
	assert.Equal(t, []lib.ExecutionStep***REMOVED***
		***REMOVED***TimeOffset: 0 * time.Second, PlannedVUs: 4***REMOVED***,
		***REMOVED***TimeOffset: 1 * time.Second, PlannedVUs: 5***REMOVED***,
		***REMOVED***TimeOffset: 2 * time.Second, PlannedVUs: 6***REMOVED***,
		***REMOVED***TimeOffset: 33 * time.Second, PlannedVUs: 5***REMOVED***,
		***REMOVED***TimeOffset: 42 * time.Second, PlannedVUs: 4***REMOVED***,
		***REMOVED***TimeOffset: 50 * time.Second, PlannedVUs: 1***REMOVED***,
		***REMOVED***TimeOffset: 53 * time.Second, PlannedVUs: 0***REMOVED***,
	***REMOVED***, conf.GetExecutionRequirements(et))

	// Try a longer GracefulStop than the GracefulRampDown
	conf.GracefulStop = types.NullDurationFrom(80 * time.Second)
	assert.Equal(t, []lib.ExecutionStep***REMOVED***
		***REMOVED***TimeOffset: 0 * time.Second, PlannedVUs: 4***REMOVED***,
		***REMOVED***TimeOffset: 1 * time.Second, PlannedVUs: 5***REMOVED***,
		***REMOVED***TimeOffset: 2 * time.Second, PlannedVUs: 6***REMOVED***,
		***REMOVED***TimeOffset: 33 * time.Second, PlannedVUs: 5***REMOVED***,
		***REMOVED***TimeOffset: 42 * time.Second, PlannedVUs: 4***REMOVED***,
		***REMOVED***TimeOffset: 50 * time.Second, PlannedVUs: 1***REMOVED***,
		***REMOVED***TimeOffset: 103 * time.Second, PlannedVUs: 0***REMOVED***,
	***REMOVED***, conf.GetExecutionRequirements(et))

	// Try a much shorter GracefulStop than the GracefulRampDown
	conf.GracefulStop = types.NullDurationFrom(3 * time.Second)
	assert.Equal(t, []lib.ExecutionStep***REMOVED***
		***REMOVED***TimeOffset: 0 * time.Second, PlannedVUs: 4***REMOVED***,
		***REMOVED***TimeOffset: 1 * time.Second, PlannedVUs: 5***REMOVED***,
		***REMOVED***TimeOffset: 2 * time.Second, PlannedVUs: 6***REMOVED***,
		***REMOVED***TimeOffset: 26 * time.Second, PlannedVUs: 0***REMOVED***,
	***REMOVED***, conf.GetExecutionRequirements(et))

	// Try a zero GracefulStop
	conf.GracefulStop = types.NullDurationFrom(0 * time.Second)
	assert.Equal(t, []lib.ExecutionStep***REMOVED***
		***REMOVED***TimeOffset: 0 * time.Second, PlannedVUs: 4***REMOVED***,
		***REMOVED***TimeOffset: 1 * time.Second, PlannedVUs: 5***REMOVED***,
		***REMOVED***TimeOffset: 2 * time.Second, PlannedVUs: 6***REMOVED***,
		***REMOVED***TimeOffset: 23 * time.Second, PlannedVUs: 0***REMOVED***,
	***REMOVED***, conf.GetExecutionRequirements(et))

	// Try a zero GracefulStop and GracefulRampDown, i.e. raw steps with 0 end cap
	conf.GracefulRampDown = types.NullDurationFrom(0 * time.Second)
	assert.Equal(t, rawStepsZeroEnd, conf.GetExecutionRequirements(et))
***REMOVED***

func TestVariableLoopingVUsConfigExecutionPlanExampleOneThird(t *testing.T) ***REMOVED***
	t.Parallel()
	et, err := lib.NewExecutionTuple(newExecutionSegmentFromString("0:1/3"), nil)
	require.NoError(t, err)
	conf := NewVariableLoopingVUsConfig("test")
	conf.StartVUs = null.IntFrom(4)
	conf.Stages = []Stage***REMOVED***
		***REMOVED***Target: null.IntFrom(6), Duration: types.NullDurationFrom(2 * time.Second)***REMOVED***,
		***REMOVED***Target: null.IntFrom(1), Duration: types.NullDurationFrom(5 * time.Second)***REMOVED***,
		***REMOVED***Target: null.IntFrom(5), Duration: types.NullDurationFrom(4 * time.Second)***REMOVED***,
		***REMOVED***Target: null.IntFrom(1), Duration: types.NullDurationFrom(4 * time.Second)***REMOVED***,
		***REMOVED***Target: null.IntFrom(4), Duration: types.NullDurationFrom(3 * time.Second)***REMOVED***,
		***REMOVED***Target: null.IntFrom(4), Duration: types.NullDurationFrom(2 * time.Second)***REMOVED***,
		***REMOVED***Target: null.IntFrom(1), Duration: types.NullDurationFrom(0 * time.Second)***REMOVED***,
		***REMOVED***Target: null.IntFrom(1), Duration: types.NullDurationFrom(3 * time.Second)***REMOVED***,
	***REMOVED***

	expRawStepsNoZeroEnd := []lib.ExecutionStep***REMOVED***
		***REMOVED***TimeOffset: 0 * time.Second, PlannedVUs: 1***REMOVED***,
		***REMOVED***TimeOffset: 1 * time.Second, PlannedVUs: 2***REMOVED***,
		***REMOVED***TimeOffset: 4 * time.Second, PlannedVUs: 1***REMOVED***,
		***REMOVED***TimeOffset: 7 * time.Second, PlannedVUs: 0***REMOVED***,
		***REMOVED***TimeOffset: 8 * time.Second, PlannedVUs: 1***REMOVED***,
		***REMOVED***TimeOffset: 11 * time.Second, PlannedVUs: 2***REMOVED***,
		***REMOVED***TimeOffset: 12 * time.Second, PlannedVUs: 1***REMOVED***,
		***REMOVED***TimeOffset: 15 * time.Second, PlannedVUs: 0***REMOVED***,
		***REMOVED***TimeOffset: 16 * time.Second, PlannedVUs: 1***REMOVED***,
		***REMOVED***TimeOffset: 20 * time.Second, PlannedVUs: 0***REMOVED***,
	***REMOVED***
	rawStepsNoZeroEnd := conf.getRawExecutionSteps(et, false)
	assert.Equal(t, expRawStepsNoZeroEnd, rawStepsNoZeroEnd)
	endOffset, isFinal := lib.GetEndOffset(rawStepsNoZeroEnd)
	assert.Equal(t, 20*time.Second, endOffset)
	assert.Equal(t, true, isFinal)

	rawStepsZeroEnd := conf.getRawExecutionSteps(et, true)
	assert.Equal(t, expRawStepsNoZeroEnd, rawStepsZeroEnd)
	endOffset, isFinal = lib.GetEndOffset(rawStepsZeroEnd)
	assert.Equal(t, 20*time.Second, endOffset)
	assert.Equal(t, true, isFinal)

	// GracefulStop and GracefulRampDown equal to the default 30 sec
	assert.Equal(t, []lib.ExecutionStep***REMOVED***
		***REMOVED***TimeOffset: 0 * time.Second, PlannedVUs: 1***REMOVED***,
		***REMOVED***TimeOffset: 1 * time.Second, PlannedVUs: 2***REMOVED***,
		***REMOVED***TimeOffset: 42 * time.Second, PlannedVUs: 1***REMOVED***,
		***REMOVED***TimeOffset: 50 * time.Second, PlannedVUs: 0***REMOVED***,
	***REMOVED***, conf.GetExecutionRequirements(et))

	// Try a longer GracefulStop than the GracefulRampDown
	conf.GracefulStop = types.NullDurationFrom(80 * time.Second)
	assert.Equal(t, []lib.ExecutionStep***REMOVED***
		***REMOVED***TimeOffset: 0 * time.Second, PlannedVUs: 1***REMOVED***,
		***REMOVED***TimeOffset: 1 * time.Second, PlannedVUs: 2***REMOVED***,
		***REMOVED***TimeOffset: 42 * time.Second, PlannedVUs: 1***REMOVED***,
		***REMOVED***TimeOffset: 50 * time.Second, PlannedVUs: 0***REMOVED***,
	***REMOVED***, conf.GetExecutionRequirements(et))

	// Try a much shorter GracefulStop than the GracefulRampDown
	conf.GracefulStop = types.NullDurationFrom(3 * time.Second)
	assert.Equal(t, []lib.ExecutionStep***REMOVED***
		***REMOVED***TimeOffset: 0 * time.Second, PlannedVUs: 1***REMOVED***,
		***REMOVED***TimeOffset: 1 * time.Second, PlannedVUs: 2***REMOVED***,
		***REMOVED***TimeOffset: 26 * time.Second, PlannedVUs: 0***REMOVED***,
	***REMOVED***, conf.GetExecutionRequirements(et))

	// Try a zero GracefulStop
	conf.GracefulStop = types.NullDurationFrom(0 * time.Second)
	assert.Equal(t, []lib.ExecutionStep***REMOVED***
		***REMOVED***TimeOffset: 0 * time.Second, PlannedVUs: 1***REMOVED***,
		***REMOVED***TimeOffset: 1 * time.Second, PlannedVUs: 2***REMOVED***,
		***REMOVED***TimeOffset: 23 * time.Second, PlannedVUs: 0***REMOVED***,
	***REMOVED***, conf.GetExecutionRequirements(et))

	// Try a zero GracefulStop and GracefulRampDown, i.e. raw steps with 0 end cap
	conf.GracefulRampDown = types.NullDurationFrom(0 * time.Second)
	assert.Equal(t, rawStepsZeroEnd, conf.GetExecutionRequirements(et))
***REMOVED***

func TestVariableLoopingVUsExecutionTupleTests(t *testing.T) ***REMOVED***
	t.Parallel()

	conf := NewVariableLoopingVUsConfig("test")
	conf.StartVUs = null.IntFrom(4)
	conf.Stages = []Stage***REMOVED***
		***REMOVED***Target: null.IntFrom(6), Duration: types.NullDurationFrom(2 * time.Second)***REMOVED***,
		***REMOVED***Target: null.IntFrom(1), Duration: types.NullDurationFrom(5 * time.Second)***REMOVED***,
		***REMOVED***Target: null.IntFrom(5), Duration: types.NullDurationFrom(4 * time.Second)***REMOVED***,
		***REMOVED***Target: null.IntFrom(1), Duration: types.NullDurationFrom(4 * time.Second)***REMOVED***,
		***REMOVED***Target: null.IntFrom(4), Duration: types.NullDurationFrom(3 * time.Second)***REMOVED***,
		***REMOVED***Target: null.IntFrom(4), Duration: types.NullDurationFrom(2 * time.Second)***REMOVED***,
		***REMOVED***Target: null.IntFrom(1), Duration: types.NullDurationFrom(0 * time.Second)***REMOVED***,
		***REMOVED***Target: null.IntFrom(1), Duration: types.NullDurationFrom(3 * time.Second)***REMOVED***,
		***REMOVED***Target: null.IntFrom(5), Duration: types.NullDurationFrom(0 * time.Second)***REMOVED***,
		***REMOVED***Target: null.IntFrom(5), Duration: types.NullDurationFrom(3 * time.Second)***REMOVED***,
		***REMOVED***Target: null.IntFrom(0), Duration: types.NullDurationFrom(0 * time.Second)***REMOVED***,
		***REMOVED***Target: null.IntFrom(2), Duration: types.NullDurationFrom(2 * time.Second)***REMOVED***,
		***REMOVED***Target: null.IntFrom(0), Duration: types.NullDurationFrom(2 * time.Second)***REMOVED***,
		***REMOVED***Target: null.IntFrom(4), Duration: types.NullDurationFrom(4 * time.Second)***REMOVED***,
	***REMOVED***
	/*

			Graph of the above:
			^
		8	|
		7	|
		6	| +
		5	|/ \       +           +--+
		4	+   \     / \     +-+  |  |       *
		3	|    \   /   \   /  |  |  |      /
		2	|     \ /     \ /   |  |  | +   /
		1	|      +       +    +--+  |/ \ /
		0	+-------------------------+---+------------------------------>
		    01234567890123456789012345678901234567890

	*/

	testCases := []struct ***REMOVED***
		expectedSteps []lib.ExecutionStep
		et            *lib.ExecutionTuple
	***REMOVED******REMOVED***
		***REMOVED***
			et: mustNewExecutionTuple(nil, nil),
			expectedSteps: []lib.ExecutionStep***REMOVED***
				***REMOVED***TimeOffset: 0 * time.Second, PlannedVUs: 4***REMOVED***,
				***REMOVED***TimeOffset: 1 * time.Second, PlannedVUs: 5***REMOVED***,
				***REMOVED***TimeOffset: 2 * time.Second, PlannedVUs: 6***REMOVED***,
				***REMOVED***TimeOffset: 3 * time.Second, PlannedVUs: 5***REMOVED***,
				***REMOVED***TimeOffset: 4 * time.Second, PlannedVUs: 4***REMOVED***,
				***REMOVED***TimeOffset: 5 * time.Second, PlannedVUs: 3***REMOVED***,
				***REMOVED***TimeOffset: 6 * time.Second, PlannedVUs: 2***REMOVED***,
				***REMOVED***TimeOffset: 7 * time.Second, PlannedVUs: 1***REMOVED***,
				***REMOVED***TimeOffset: 8 * time.Second, PlannedVUs: 2***REMOVED***,
				***REMOVED***TimeOffset: 9 * time.Second, PlannedVUs: 3***REMOVED***,
				***REMOVED***TimeOffset: 10 * time.Second, PlannedVUs: 4***REMOVED***,
				***REMOVED***TimeOffset: 11 * time.Second, PlannedVUs: 5***REMOVED***,
				***REMOVED***TimeOffset: 12 * time.Second, PlannedVUs: 4***REMOVED***,
				***REMOVED***TimeOffset: 13 * time.Second, PlannedVUs: 3***REMOVED***,
				***REMOVED***TimeOffset: 14 * time.Second, PlannedVUs: 2***REMOVED***,
				***REMOVED***TimeOffset: 15 * time.Second, PlannedVUs: 1***REMOVED***,
				***REMOVED***TimeOffset: 16 * time.Second, PlannedVUs: 2***REMOVED***,
				***REMOVED***TimeOffset: 17 * time.Second, PlannedVUs: 3***REMOVED***,
				***REMOVED***TimeOffset: 18 * time.Second, PlannedVUs: 4***REMOVED***,
				***REMOVED***TimeOffset: 20 * time.Second, PlannedVUs: 1***REMOVED***,
				***REMOVED***TimeOffset: 23 * time.Second, PlannedVUs: 5***REMOVED***,
				***REMOVED***TimeOffset: 26 * time.Second, PlannedVUs: 0***REMOVED***,
				***REMOVED***TimeOffset: 27 * time.Second, PlannedVUs: 1***REMOVED***,
				***REMOVED***TimeOffset: 28 * time.Second, PlannedVUs: 2***REMOVED***,
				***REMOVED***TimeOffset: 29 * time.Second, PlannedVUs: 1***REMOVED***,
				***REMOVED***TimeOffset: 30 * time.Second, PlannedVUs: 0***REMOVED***,
				***REMOVED***TimeOffset: 31 * time.Second, PlannedVUs: 1***REMOVED***,
				***REMOVED***TimeOffset: 32 * time.Second, PlannedVUs: 2***REMOVED***,
				***REMOVED***TimeOffset: 33 * time.Second, PlannedVUs: 3***REMOVED***,
				***REMOVED***TimeOffset: 34 * time.Second, PlannedVUs: 4***REMOVED***,
			***REMOVED***,
		***REMOVED***,
		***REMOVED***
			et: mustNewExecutionTuple(newExecutionSegmentFromString("0:1/3"), nil),
			expectedSteps: []lib.ExecutionStep***REMOVED***
				***REMOVED***TimeOffset: 0 * time.Second, PlannedVUs: 1***REMOVED***,
				***REMOVED***TimeOffset: 1 * time.Second, PlannedVUs: 2***REMOVED***,
				***REMOVED***TimeOffset: 4 * time.Second, PlannedVUs: 1***REMOVED***,
				***REMOVED***TimeOffset: 7 * time.Second, PlannedVUs: 0***REMOVED***,
				***REMOVED***TimeOffset: 8 * time.Second, PlannedVUs: 1***REMOVED***,
				***REMOVED***TimeOffset: 11 * time.Second, PlannedVUs: 2***REMOVED***,
				***REMOVED***TimeOffset: 12 * time.Second, PlannedVUs: 1***REMOVED***,
				***REMOVED***TimeOffset: 15 * time.Second, PlannedVUs: 0***REMOVED***,
				***REMOVED***TimeOffset: 16 * time.Second, PlannedVUs: 1***REMOVED***,
				***REMOVED***TimeOffset: 20 * time.Second, PlannedVUs: 0***REMOVED***,
				***REMOVED***TimeOffset: 23 * time.Second, PlannedVUs: 2***REMOVED***,
				***REMOVED***TimeOffset: 26 * time.Second, PlannedVUs: 0***REMOVED***,
				***REMOVED***TimeOffset: 28 * time.Second, PlannedVUs: 1***REMOVED***,
				***REMOVED***TimeOffset: 29 * time.Second, PlannedVUs: 0***REMOVED***,
				***REMOVED***TimeOffset: 32 * time.Second, PlannedVUs: 1***REMOVED***,
			***REMOVED***,
		***REMOVED***,
		***REMOVED***
			et: mustNewExecutionTuple(newExecutionSegmentFromString("0:1/3"), newExecutionSegmentSequenceFromString("0,1/3,1")),
			expectedSteps: []lib.ExecutionStep***REMOVED***
				***REMOVED***TimeOffset: 0 * time.Second, PlannedVUs: 1***REMOVED***,
				***REMOVED***TimeOffset: 1 * time.Second, PlannedVUs: 2***REMOVED***,
				***REMOVED***TimeOffset: 4 * time.Second, PlannedVUs: 1***REMOVED***,
				***REMOVED***TimeOffset: 7 * time.Second, PlannedVUs: 0***REMOVED***,
				***REMOVED***TimeOffset: 8 * time.Second, PlannedVUs: 1***REMOVED***,
				***REMOVED***TimeOffset: 11 * time.Second, PlannedVUs: 2***REMOVED***,
				***REMOVED***TimeOffset: 12 * time.Second, PlannedVUs: 1***REMOVED***,
				***REMOVED***TimeOffset: 15 * time.Second, PlannedVUs: 0***REMOVED***,
				***REMOVED***TimeOffset: 16 * time.Second, PlannedVUs: 1***REMOVED***,
				***REMOVED***TimeOffset: 20 * time.Second, PlannedVUs: 0***REMOVED***,
				***REMOVED***TimeOffset: 23 * time.Second, PlannedVUs: 2***REMOVED***,
				***REMOVED***TimeOffset: 26 * time.Second, PlannedVUs: 0***REMOVED***,
				***REMOVED***TimeOffset: 28 * time.Second, PlannedVUs: 1***REMOVED***,
				***REMOVED***TimeOffset: 29 * time.Second, PlannedVUs: 0***REMOVED***,
				***REMOVED***TimeOffset: 32 * time.Second, PlannedVUs: 1***REMOVED***,
			***REMOVED***,
		***REMOVED***,
		***REMOVED***
			et: mustNewExecutionTuple(newExecutionSegmentFromString("1/3:2/3"), nil),
			expectedSteps: []lib.ExecutionStep***REMOVED***
				***REMOVED***TimeOffset: 0 * time.Second, PlannedVUs: 1***REMOVED***,
				***REMOVED***TimeOffset: 1 * time.Second, PlannedVUs: 2***REMOVED***,
				***REMOVED***TimeOffset: 4 * time.Second, PlannedVUs: 1***REMOVED***,
				***REMOVED***TimeOffset: 7 * time.Second, PlannedVUs: 0***REMOVED***,
				***REMOVED***TimeOffset: 8 * time.Second, PlannedVUs: 1***REMOVED***,
				***REMOVED***TimeOffset: 11 * time.Second, PlannedVUs: 2***REMOVED***,
				***REMOVED***TimeOffset: 12 * time.Second, PlannedVUs: 1***REMOVED***,
				***REMOVED***TimeOffset: 15 * time.Second, PlannedVUs: 0***REMOVED***,
				***REMOVED***TimeOffset: 16 * time.Second, PlannedVUs: 1***REMOVED***,
				***REMOVED***TimeOffset: 20 * time.Second, PlannedVUs: 0***REMOVED***,
				***REMOVED***TimeOffset: 23 * time.Second, PlannedVUs: 2***REMOVED***,
				***REMOVED***TimeOffset: 26 * time.Second, PlannedVUs: 0***REMOVED***,
				***REMOVED***TimeOffset: 28 * time.Second, PlannedVUs: 1***REMOVED***,
				***REMOVED***TimeOffset: 29 * time.Second, PlannedVUs: 0***REMOVED***,
				***REMOVED***TimeOffset: 32 * time.Second, PlannedVUs: 1***REMOVED***,
			***REMOVED***,
		***REMOVED***,
		***REMOVED***
			et: mustNewExecutionTuple(newExecutionSegmentFromString("2/3:1"), nil),
			expectedSteps: []lib.ExecutionStep***REMOVED***
				***REMOVED***TimeOffset: 0 * time.Second, PlannedVUs: 1***REMOVED***,
				***REMOVED***TimeOffset: 1 * time.Second, PlannedVUs: 2***REMOVED***,
				***REMOVED***TimeOffset: 4 * time.Second, PlannedVUs: 1***REMOVED***,
				***REMOVED***TimeOffset: 7 * time.Second, PlannedVUs: 0***REMOVED***,
				***REMOVED***TimeOffset: 8 * time.Second, PlannedVUs: 1***REMOVED***,
				***REMOVED***TimeOffset: 11 * time.Second, PlannedVUs: 2***REMOVED***,
				***REMOVED***TimeOffset: 12 * time.Second, PlannedVUs: 1***REMOVED***,
				***REMOVED***TimeOffset: 15 * time.Second, PlannedVUs: 0***REMOVED***,
				***REMOVED***TimeOffset: 16 * time.Second, PlannedVUs: 1***REMOVED***,
				***REMOVED***TimeOffset: 20 * time.Second, PlannedVUs: 0***REMOVED***,
				***REMOVED***TimeOffset: 23 * time.Second, PlannedVUs: 2***REMOVED***,
				***REMOVED***TimeOffset: 26 * time.Second, PlannedVUs: 0***REMOVED***,
				***REMOVED***TimeOffset: 28 * time.Second, PlannedVUs: 1***REMOVED***,
				***REMOVED***TimeOffset: 29 * time.Second, PlannedVUs: 0***REMOVED***,
				***REMOVED***TimeOffset: 32 * time.Second, PlannedVUs: 1***REMOVED***,
			***REMOVED***,
		***REMOVED***,
		***REMOVED***
			et: mustNewExecutionTuple(newExecutionSegmentFromString("0:1/3"), newExecutionSegmentSequenceFromString("0,1/3,2/3,1")),
			expectedSteps: []lib.ExecutionStep***REMOVED***
				***REMOVED***TimeOffset: 0 * time.Second, PlannedVUs: 2***REMOVED***,
				***REMOVED***TimeOffset: 5 * time.Second, PlannedVUs: 1***REMOVED***,
				***REMOVED***TimeOffset: 10 * time.Second, PlannedVUs: 2***REMOVED***,
				***REMOVED***TimeOffset: 13 * time.Second, PlannedVUs: 1***REMOVED***,
				***REMOVED***TimeOffset: 18 * time.Second, PlannedVUs: 2***REMOVED***,
				***REMOVED***TimeOffset: 20 * time.Second, PlannedVUs: 1***REMOVED***,
				***REMOVED***TimeOffset: 23 * time.Second, PlannedVUs: 2***REMOVED***,
				***REMOVED***TimeOffset: 26 * time.Second, PlannedVUs: 0***REMOVED***,
				***REMOVED***TimeOffset: 27 * time.Second, PlannedVUs: 1***REMOVED***,
				***REMOVED***TimeOffset: 30 * time.Second, PlannedVUs: 0***REMOVED***,
				***REMOVED***TimeOffset: 31 * time.Second, PlannedVUs: 1***REMOVED***,
				***REMOVED***TimeOffset: 34 * time.Second, PlannedVUs: 2***REMOVED***,
			***REMOVED***,
		***REMOVED***,
		***REMOVED***
			et: mustNewExecutionTuple(newExecutionSegmentFromString("1/3:2/3"), newExecutionSegmentSequenceFromString("0,1/3,2/3,1")),
			expectedSteps: []lib.ExecutionStep***REMOVED***
				***REMOVED***TimeOffset: 0 * time.Second, PlannedVUs: 1***REMOVED***,
				***REMOVED***TimeOffset: 1 * time.Second, PlannedVUs: 2***REMOVED***,
				***REMOVED***TimeOffset: 4 * time.Second, PlannedVUs: 1***REMOVED***,
				***REMOVED***TimeOffset: 7 * time.Second, PlannedVUs: 0***REMOVED***,
				***REMOVED***TimeOffset: 8 * time.Second, PlannedVUs: 1***REMOVED***,
				***REMOVED***TimeOffset: 11 * time.Second, PlannedVUs: 2***REMOVED***,
				***REMOVED***TimeOffset: 12 * time.Second, PlannedVUs: 1***REMOVED***,
				***REMOVED***TimeOffset: 15 * time.Second, PlannedVUs: 0***REMOVED***,
				***REMOVED***TimeOffset: 16 * time.Second, PlannedVUs: 1***REMOVED***,
				***REMOVED***TimeOffset: 20 * time.Second, PlannedVUs: 0***REMOVED***,
				***REMOVED***TimeOffset: 23 * time.Second, PlannedVUs: 2***REMOVED***,
				***REMOVED***TimeOffset: 26 * time.Second, PlannedVUs: 0***REMOVED***,
				***REMOVED***TimeOffset: 28 * time.Second, PlannedVUs: 1***REMOVED***,
				***REMOVED***TimeOffset: 29 * time.Second, PlannedVUs: 0***REMOVED***,
				***REMOVED***TimeOffset: 32 * time.Second, PlannedVUs: 1***REMOVED***,
			***REMOVED***,
		***REMOVED***,
		***REMOVED***
			et: mustNewExecutionTuple(newExecutionSegmentFromString("2/3:1"), newExecutionSegmentSequenceFromString("0,1/3,2/3,1")),
			expectedSteps: []lib.ExecutionStep***REMOVED***
				***REMOVED***TimeOffset: 0 * time.Second, PlannedVUs: 1***REMOVED***,
				***REMOVED***TimeOffset: 2 * time.Second, PlannedVUs: 2***REMOVED***,
				***REMOVED***TimeOffset: 3 * time.Second, PlannedVUs: 1***REMOVED***,
				***REMOVED***TimeOffset: 6 * time.Second, PlannedVUs: 0***REMOVED***,
				***REMOVED***TimeOffset: 9 * time.Second, PlannedVUs: 1***REMOVED***,
				***REMOVED***TimeOffset: 14 * time.Second, PlannedVUs: 0***REMOVED***,
				***REMOVED***TimeOffset: 17 * time.Second, PlannedVUs: 1***REMOVED***,
				***REMOVED***TimeOffset: 20 * time.Second, PlannedVUs: 0***REMOVED***,
				***REMOVED***TimeOffset: 23 * time.Second, PlannedVUs: 1***REMOVED***,
				***REMOVED***TimeOffset: 26 * time.Second, PlannedVUs: 0***REMOVED***,
				***REMOVED***TimeOffset: 33 * time.Second, PlannedVUs: 1***REMOVED***,
			***REMOVED***,
		***REMOVED***,
	***REMOVED***

	for _, testCase := range testCases ***REMOVED***
		et := testCase.et
		expectedSteps := testCase.expectedSteps

		t.Run(et.String(), func(t *testing.T) ***REMOVED***
			rawStepsNoZeroEnd := conf.getRawExecutionSteps(et, false)
			assert.Equal(t, expectedSteps, rawStepsNoZeroEnd)
		***REMOVED***)
	***REMOVED***
***REMOVED***

func TestVariableLoopingVUsGetRawExecutionStepsCornerCases(t *testing.T) ***REMOVED***
	t.Parallel()

	testCases := []struct ***REMOVED***
		name          string
		expectedSteps []lib.ExecutionStep
		et            *lib.ExecutionTuple
		stages        []Stage
		start         int64
	***REMOVED******REMOVED***
		***REMOVED***
			name: "going up then down straight away",
			expectedSteps: []lib.ExecutionStep***REMOVED***
				***REMOVED***TimeOffset: 0 * time.Second, PlannedVUs: 2***REMOVED***,
				***REMOVED***TimeOffset: 0 * time.Second, PlannedVUs: 5***REMOVED***,
				***REMOVED***TimeOffset: 1 * time.Second, PlannedVUs: 4***REMOVED***,
				***REMOVED***TimeOffset: 2 * time.Second, PlannedVUs: 3***REMOVED***,
			***REMOVED***,
			stages: []Stage***REMOVED***
				***REMOVED***Target: null.IntFrom(5), Duration: types.NullDurationFrom(0 * time.Second)***REMOVED***,
				***REMOVED***Target: null.IntFrom(3), Duration: types.NullDurationFrom(2 * time.Second)***REMOVED***,
			***REMOVED***,
			start: 2,
		***REMOVED***,
		***REMOVED***
			name: "jump up then go up again",
			expectedSteps: []lib.ExecutionStep***REMOVED***
				***REMOVED***TimeOffset: 0 * time.Second, PlannedVUs: 3***REMOVED***,
				***REMOVED***TimeOffset: 1 * time.Second, PlannedVUs: 4***REMOVED***,
				***REMOVED***TimeOffset: 2 * time.Second, PlannedVUs: 5***REMOVED***,
			***REMOVED***,
			stages: []Stage***REMOVED***
				***REMOVED***Target: null.IntFrom(5), Duration: types.NullDurationFrom(2 * time.Second)***REMOVED***,
			***REMOVED***,
			start: 3,
		***REMOVED***,
		***REMOVED***
			name: "up down up down",
			expectedSteps: []lib.ExecutionStep***REMOVED***
				***REMOVED***TimeOffset: 0 * time.Second, PlannedVUs: 0***REMOVED***,
				***REMOVED***TimeOffset: 1 * time.Second, PlannedVUs: 1***REMOVED***,
				***REMOVED***TimeOffset: 2 * time.Second, PlannedVUs: 2***REMOVED***,
				***REMOVED***TimeOffset: 3 * time.Second, PlannedVUs: 1***REMOVED***,
				***REMOVED***TimeOffset: 4 * time.Second, PlannedVUs: 0***REMOVED***,
				***REMOVED***TimeOffset: 5 * time.Second, PlannedVUs: 1***REMOVED***,
				***REMOVED***TimeOffset: 6 * time.Second, PlannedVUs: 2***REMOVED***,
				***REMOVED***TimeOffset: 7 * time.Second, PlannedVUs: 1***REMOVED***,
				***REMOVED***TimeOffset: 8 * time.Second, PlannedVUs: 0***REMOVED***,
			***REMOVED***,
			stages: []Stage***REMOVED***
				***REMOVED***Target: null.IntFrom(2), Duration: types.NullDurationFrom(2 * time.Second)***REMOVED***,
				***REMOVED***Target: null.IntFrom(0), Duration: types.NullDurationFrom(2 * time.Second)***REMOVED***,
				***REMOVED***Target: null.IntFrom(2), Duration: types.NullDurationFrom(2 * time.Second)***REMOVED***,
				***REMOVED***Target: null.IntFrom(0), Duration: types.NullDurationFrom(2 * time.Second)***REMOVED***,
			***REMOVED***,
		***REMOVED***,
		***REMOVED***
			name: "up down up down in half",
			expectedSteps: []lib.ExecutionStep***REMOVED***
				***REMOVED***TimeOffset: 0 * time.Second, PlannedVUs: 0***REMOVED***,
				***REMOVED***TimeOffset: 1 * time.Second, PlannedVUs: 1***REMOVED***,
				***REMOVED***TimeOffset: 4 * time.Second, PlannedVUs: 0***REMOVED***,
				***REMOVED***TimeOffset: 5 * time.Second, PlannedVUs: 1***REMOVED***,
				***REMOVED***TimeOffset: 8 * time.Second, PlannedVUs: 0***REMOVED***,
			***REMOVED***,
			et: mustNewExecutionTuple(newExecutionSegmentFromString("0:1/2"), nil),
			stages: []Stage***REMOVED***
				***REMOVED***Target: null.IntFrom(2), Duration: types.NullDurationFrom(2 * time.Second)***REMOVED***,
				***REMOVED***Target: null.IntFrom(0), Duration: types.NullDurationFrom(2 * time.Second)***REMOVED***,
				***REMOVED***Target: null.IntFrom(2), Duration: types.NullDurationFrom(2 * time.Second)***REMOVED***,
				***REMOVED***Target: null.IntFrom(0), Duration: types.NullDurationFrom(2 * time.Second)***REMOVED***,
			***REMOVED***,
		***REMOVED***,
		***REMOVED***
			name: "up down up down in the other half",
			expectedSteps: []lib.ExecutionStep***REMOVED***
				***REMOVED***TimeOffset: 0 * time.Second, PlannedVUs: 0***REMOVED***,
				***REMOVED***TimeOffset: 2 * time.Second, PlannedVUs: 1***REMOVED***,
				***REMOVED***TimeOffset: 3 * time.Second, PlannedVUs: 0***REMOVED***,
				***REMOVED***TimeOffset: 6 * time.Second, PlannedVUs: 1***REMOVED***,
				***REMOVED***TimeOffset: 7 * time.Second, PlannedVUs: 0***REMOVED***,
			***REMOVED***,
			et: mustNewExecutionTuple(newExecutionSegmentFromString("1/2:1"), nil),
			stages: []Stage***REMOVED***
				***REMOVED***Target: null.IntFrom(2), Duration: types.NullDurationFrom(2 * time.Second)***REMOVED***,
				***REMOVED***Target: null.IntFrom(0), Duration: types.NullDurationFrom(2 * time.Second)***REMOVED***,
				***REMOVED***Target: null.IntFrom(2), Duration: types.NullDurationFrom(2 * time.Second)***REMOVED***,
				***REMOVED***Target: null.IntFrom(0), Duration: types.NullDurationFrom(2 * time.Second)***REMOVED***,
			***REMOVED***,
		***REMOVED***,
		***REMOVED***
			name: "up down up down in with nothing",
			expectedSteps: []lib.ExecutionStep***REMOVED***
				***REMOVED***TimeOffset: 0 * time.Second, PlannedVUs: 0***REMOVED***,
			***REMOVED***,
			et: mustNewExecutionTuple(newExecutionSegmentFromString("2/3:1"), newExecutionSegmentSequenceFromString("0,1/3,2/3,1")),
			stages: []Stage***REMOVED***
				***REMOVED***Target: null.IntFrom(2), Duration: types.NullDurationFrom(2 * time.Second)***REMOVED***,
				***REMOVED***Target: null.IntFrom(0), Duration: types.NullDurationFrom(2 * time.Second)***REMOVED***,
				***REMOVED***Target: null.IntFrom(2), Duration: types.NullDurationFrom(2 * time.Second)***REMOVED***,
				***REMOVED***Target: null.IntFrom(0), Duration: types.NullDurationFrom(2 * time.Second)***REMOVED***,
			***REMOVED***,
		***REMOVED***,
		***REMOVED***
			name: "up down up down in with funky sequence", // panics if there are no localIndex == 0 guards
			expectedSteps: []lib.ExecutionStep***REMOVED***
				***REMOVED***TimeOffset: 0 * time.Second, PlannedVUs: 0***REMOVED***,
				***REMOVED***TimeOffset: 1 * time.Second, PlannedVUs: 1***REMOVED***,
				***REMOVED***TimeOffset: 4 * time.Second, PlannedVUs: 0***REMOVED***,
				***REMOVED***TimeOffset: 5 * time.Second, PlannedVUs: 1***REMOVED***,
				***REMOVED***TimeOffset: 8 * time.Second, PlannedVUs: 0***REMOVED***,
			***REMOVED***,
			et: mustNewExecutionTuple(newExecutionSegmentFromString("0:1/3"), newExecutionSegmentSequenceFromString("0,1/3,1/2,2/3,1")),
			stages: []Stage***REMOVED***
				***REMOVED***Target: null.IntFrom(2), Duration: types.NullDurationFrom(2 * time.Second)***REMOVED***,
				***REMOVED***Target: null.IntFrom(0), Duration: types.NullDurationFrom(2 * time.Second)***REMOVED***,
				***REMOVED***Target: null.IntFrom(2), Duration: types.NullDurationFrom(2 * time.Second)***REMOVED***,
				***REMOVED***Target: null.IntFrom(0), Duration: types.NullDurationFrom(2 * time.Second)***REMOVED***,
			***REMOVED***,
		***REMOVED***,
		***REMOVED***
			name: "strange",
			expectedSteps: []lib.ExecutionStep***REMOVED***
				***REMOVED***TimeOffset: 0 * time.Second, PlannedVUs: 0***REMOVED***,
				***REMOVED***TimeOffset: 1 * time.Second, PlannedVUs: 1***REMOVED***,
				***REMOVED***TimeOffset: 5 * time.Second, PlannedVUs: 2***REMOVED***,
				***REMOVED***TimeOffset: 8 * time.Second, PlannedVUs: 3***REMOVED***,
				***REMOVED***TimeOffset: 11 * time.Second, PlannedVUs: 4***REMOVED***,
				***REMOVED***TimeOffset: 15 * time.Second, PlannedVUs: 5***REMOVED***,
				***REMOVED***TimeOffset: 18 * time.Second, PlannedVUs: 6***REMOVED***,
				***REMOVED***TimeOffset: 23 * time.Second, PlannedVUs: 7***REMOVED***,
				***REMOVED***TimeOffset: 35 * time.Second, PlannedVUs: 8***REMOVED***,
				***REMOVED***TimeOffset: 44 * time.Second, PlannedVUs: 9***REMOVED***,
			***REMOVED***,
			et: mustNewExecutionTuple(newExecutionSegmentFromString("0:0.3"), newExecutionSegmentSequenceFromString("0,0.3,0.6,0.9,1")),
			stages: []Stage***REMOVED***
				***REMOVED***Target: null.IntFrom(20), Duration: types.NullDurationFrom(20 * time.Second)***REMOVED***,
				***REMOVED***Target: null.IntFrom(30), Duration: types.NullDurationFrom(30 * time.Second)***REMOVED***,
			***REMOVED***,
		***REMOVED***,
		***REMOVED***
			name: "more up and down",
			expectedSteps: []lib.ExecutionStep***REMOVED***
				***REMOVED***TimeOffset: 0 * time.Second, PlannedVUs: 0***REMOVED***,
				***REMOVED***TimeOffset: 1 * time.Second, PlannedVUs: 1***REMOVED***,
				***REMOVED***TimeOffset: 2 * time.Second, PlannedVUs: 2***REMOVED***,
				***REMOVED***TimeOffset: 3 * time.Second, PlannedVUs: 3***REMOVED***,
				***REMOVED***TimeOffset: 4 * time.Second, PlannedVUs: 4***REMOVED***,
				***REMOVED***TimeOffset: 5 * time.Second, PlannedVUs: 5***REMOVED***,
				***REMOVED***TimeOffset: 6 * time.Second, PlannedVUs: 4***REMOVED***,
				***REMOVED***TimeOffset: 7 * time.Second, PlannedVUs: 3***REMOVED***,
				***REMOVED***TimeOffset: 8 * time.Second, PlannedVUs: 2***REMOVED***,
				***REMOVED***TimeOffset: 9 * time.Second, PlannedVUs: 1***REMOVED***,
				***REMOVED***TimeOffset: 10 * time.Second, PlannedVUs: 0***REMOVED***,
			***REMOVED***,
			stages: []Stage***REMOVED***
				***REMOVED***Target: null.IntFrom(5), Duration: types.NullDurationFrom(5 * time.Second)***REMOVED***,
				***REMOVED***Target: null.IntFrom(0), Duration: types.NullDurationFrom(5 * time.Second)***REMOVED***,
			***REMOVED***,
		***REMOVED***,
	***REMOVED***

	for _, testCase := range testCases ***REMOVED***
		conf := NewVariableLoopingVUsConfig("test")
		conf.StartVUs = null.IntFrom(testCase.start)
		conf.Stages = testCase.stages
		et := testCase.et
		if et == nil ***REMOVED***
			et = mustNewExecutionTuple(nil, nil)
		***REMOVED***
		expectedSteps := testCase.expectedSteps

		t.Run(testCase.name, func(t *testing.T) ***REMOVED***
			rawStepsNoZeroEnd := conf.getRawExecutionSteps(et, false)
			assert.Equal(t, expectedSteps, rawStepsNoZeroEnd)
		***REMOVED***)
	***REMOVED***
***REMOVED***

func BenchmarkVariableLoopingVUsGetRawExecutionSteps(b *testing.B) ***REMOVED***
	testCases := []struct ***REMOVED***
		seq string
		seg string
	***REMOVED******REMOVED***
		***REMOVED******REMOVED***,
		***REMOVED***seg: "0:1"***REMOVED***,
		***REMOVED***seq: "0,0.3,0.5,0.6,0.7,0.8,0.9,1", seg: "0:0.3"***REMOVED***,
		***REMOVED***seq: "0,0.1,0.2,0.3,0.4,0.5,0.6,0.7,0.8,0.9,1", seg: "0:0.1"***REMOVED***,
		***REMOVED***seg: "2/5:4/5"***REMOVED***,
		***REMOVED***seg: "2235/5213:4/5"***REMOVED***, // just wanted it to be ugly ;D
	***REMOVED***

	stageCases := []struct ***REMOVED***
		name   string
		stages string
	***REMOVED******REMOVED***
		***REMOVED***
			name:   "normal",
			stages: `[***REMOVED***"duration":"5m", "target":5000***REMOVED***,***REMOVED***"duration":"5m", "target":5000***REMOVED***,***REMOVED***"duration":"5m", "target":10000***REMOVED***,***REMOVED***"duration":"5m", "target":10000***REMOVED***]`,
		***REMOVED***, ***REMOVED***
			name: "rollercoaster",
			stages: `[***REMOVED***"duration":"5m", "target":5000***REMOVED***,***REMOVED***"duration":"5m", "target":0***REMOVED***,
				***REMOVED***"duration":"5m", "target":5000***REMOVED***,***REMOVED***"duration":"5m", "target":0***REMOVED***,
				***REMOVED***"duration":"5m", "target":5000***REMOVED***,***REMOVED***"duration":"5m", "target":0***REMOVED***,
				***REMOVED***"duration":"5m", "target":5000***REMOVED***,***REMOVED***"duration":"5m", "target":0***REMOVED***,
				***REMOVED***"duration":"5m", "target":5000***REMOVED***,***REMOVED***"duration":"5m", "target":0***REMOVED***,
				***REMOVED***"duration":"5m", "target":5000***REMOVED***,***REMOVED***"duration":"5m", "target":0***REMOVED***,
				***REMOVED***"duration":"5m", "target":5000***REMOVED***,***REMOVED***"duration":"5m", "target":0***REMOVED***,
				***REMOVED***"duration":"5m", "target":5000***REMOVED***,***REMOVED***"duration":"5m", "target":0***REMOVED***,
				***REMOVED***"duration":"5m", "target":5000***REMOVED***,***REMOVED***"duration":"5m", "target":0***REMOVED***,
				***REMOVED***"duration":"5m", "target":5000***REMOVED***,***REMOVED***"duration":"5m", "target":0***REMOVED***,
				***REMOVED***"duration":"5m", "target":5000***REMOVED***,***REMOVED***"duration":"5m", "target":0***REMOVED***]`,
		***REMOVED***,
	***REMOVED***
	for _, tc := range testCases ***REMOVED***
		tc := tc
		b.Run(fmt.Sprintf("seq:%s;segment:%s", tc.seq, tc.seg), func(b *testing.B) ***REMOVED***
			ess, err := lib.NewExecutionSegmentSequenceFromString(tc.seq)
			require.NoError(b, err)
			segment, err := lib.NewExecutionSegmentFromString(tc.seg)
			require.NoError(b, err)
			if tc.seg == "" ***REMOVED***
				segment = nil // specifically for the optimization
			***REMOVED***
			et, err := lib.NewExecutionTuple(segment, &ess)
			require.NoError(b, err)
			for _, stageCase := range stageCases ***REMOVED***
				var st []Stage
				require.NoError(b, json.Unmarshal([]byte(stageCase.stages), &st))
				vlvc := VariableLoopingVUsConfig***REMOVED***
					Stages: st,
				***REMOVED***
				b.Run(stageCase.name, func(b *testing.B) ***REMOVED***
					for i := 0; i < b.N; i++ ***REMOVED***
						_ = vlvc.getRawExecutionSteps(et, false)
					***REMOVED***
				***REMOVED***)
			***REMOVED***
		***REMOVED***)
	***REMOVED***
***REMOVED***

func TestSegmentedIndex(t *testing.T) ***REMOVED***
	// TODO ... more structure ?
	t.Run("full", func(t *testing.T) ***REMOVED***
		s := segmentedIndex***REMOVED***start: 0, lcd: 1, offsets: []int64***REMOVED***1***REMOVED******REMOVED***

		s.next()
		assert.EqualValues(t, 1, s.unscaled)
		assert.EqualValues(t, 1, s.scaled)

		s.prev()
		assert.EqualValues(t, 0, s.unscaled)
		assert.EqualValues(t, 0, s.scaled)

		s.next()
		assert.EqualValues(t, 1, s.unscaled)
		assert.EqualValues(t, 1, s.scaled)

		s.next()
		assert.EqualValues(t, 2, s.unscaled)
		assert.EqualValues(t, 2, s.scaled)

		s.next()
		assert.EqualValues(t, 3, s.unscaled)
		assert.EqualValues(t, 3, s.scaled)

		s.prev()
		assert.EqualValues(t, 2, s.unscaled)
		assert.EqualValues(t, 2, s.scaled)

		s.prev()
		assert.EqualValues(t, 1, s.unscaled)
		assert.EqualValues(t, 1, s.scaled)

		s.next()
		assert.EqualValues(t, 2, s.unscaled)
		assert.EqualValues(t, 2, s.scaled)
	***REMOVED***)

	t.Run("half", func(t *testing.T) ***REMOVED***
		s := segmentedIndex***REMOVED***start: 0, lcd: 2, offsets: []int64***REMOVED***2***REMOVED******REMOVED***

		s.next()
		assert.EqualValues(t, 1, s.unscaled)
		assert.EqualValues(t, 1, s.scaled)

		s.prev()
		assert.EqualValues(t, 0, s.unscaled)
		assert.EqualValues(t, 0, s.scaled)

		s.next()
		assert.EqualValues(t, 1, s.unscaled)
		assert.EqualValues(t, 1, s.scaled)

		s.next()
		assert.EqualValues(t, 3, s.unscaled)
		assert.EqualValues(t, 2, s.scaled)

		s.next()
		assert.EqualValues(t, 5, s.unscaled)
		assert.EqualValues(t, 3, s.scaled)

		s.prev()
		assert.EqualValues(t, 3, s.unscaled)
		assert.EqualValues(t, 2, s.scaled)

		s.prev()
		assert.EqualValues(t, 1, s.unscaled)
		assert.EqualValues(t, 1, s.scaled)

		s.prev()
		assert.EqualValues(t, 0, s.unscaled)
		assert.EqualValues(t, 0, s.scaled)

		s.next()
		assert.EqualValues(t, 1, s.unscaled)
		assert.EqualValues(t, 1, s.scaled)
	***REMOVED***)

	t.Run("the other half", func(t *testing.T) ***REMOVED***
		s := segmentedIndex***REMOVED***start: 1, lcd: 2, offsets: []int64***REMOVED***2***REMOVED******REMOVED***

		s.next()
		assert.EqualValues(t, 2, s.unscaled)
		assert.EqualValues(t, 1, s.scaled)

		s.prev()
		assert.EqualValues(t, 0, s.unscaled)
		assert.EqualValues(t, 0, s.scaled)

		s.next()
		assert.EqualValues(t, 2, s.unscaled)
		assert.EqualValues(t, 1, s.scaled)

		s.next()
		assert.EqualValues(t, 4, s.unscaled)
		assert.EqualValues(t, 2, s.scaled)

		s.next()
		assert.EqualValues(t, 6, s.unscaled)
		assert.EqualValues(t, 3, s.scaled)

		s.prev()
		assert.EqualValues(t, 4, s.unscaled)
		assert.EqualValues(t, 2, s.scaled)

		s.prev()
		assert.EqualValues(t, 2, s.unscaled)
		assert.EqualValues(t, 1, s.scaled)

		s.prev()
		assert.EqualValues(t, 0, s.unscaled)
		assert.EqualValues(t, 0, s.scaled)

		s.next()
		assert.EqualValues(t, 2, s.unscaled)
		assert.EqualValues(t, 1, s.scaled)
	***REMOVED***)

	t.Run("strange", func(t *testing.T) ***REMOVED***
		s := segmentedIndex***REMOVED***start: 1, lcd: 7, offsets: []int64***REMOVED***4, 3***REMOVED******REMOVED***

		s.next()
		assert.EqualValues(t, 2, s.unscaled)
		assert.EqualValues(t, 1, s.scaled)

		s.prev()
		assert.EqualValues(t, 0, s.unscaled)
		assert.EqualValues(t, 0, s.scaled)

		s.next()
		assert.EqualValues(t, 2, s.unscaled)
		assert.EqualValues(t, 1, s.scaled)

		s.next()
		assert.EqualValues(t, 6, s.unscaled)
		assert.EqualValues(t, 2, s.scaled)

		s.next()
		assert.EqualValues(t, 9, s.unscaled)
		assert.EqualValues(t, 3, s.scaled)

		s.prev()
		assert.EqualValues(t, 6, s.unscaled)
		assert.EqualValues(t, 2, s.scaled)

		s.prev()
		assert.EqualValues(t, 2, s.unscaled)
		assert.EqualValues(t, 1, s.scaled)

		s.prev()
		assert.EqualValues(t, 0, s.unscaled)
		assert.EqualValues(t, 0, s.scaled)

		s.next()
		assert.EqualValues(t, 2, s.unscaled)
		assert.EqualValues(t, 1, s.scaled)

		s.goTo(6)
		assert.EqualValues(t, 6, s.unscaled)
		assert.EqualValues(t, 2, s.scaled)

		s.goTo(5)
		assert.EqualValues(t, 2, s.unscaled)
		assert.EqualValues(t, 1, s.scaled)

		s.goTo(7)
		assert.EqualValues(t, 6, s.unscaled)
		assert.EqualValues(t, 2, s.scaled)

		s.goTo(8)
		assert.EqualValues(t, 6, s.unscaled)
		assert.EqualValues(t, 2, s.scaled)

		s.goTo(9)
		assert.EqualValues(t, 9, s.unscaled)
		assert.EqualValues(t, 3, s.scaled)

		s.prev()
		assert.EqualValues(t, 6, s.unscaled)
		assert.EqualValues(t, 2, s.scaled)

		s.prev()
		assert.EqualValues(t, 2, s.unscaled)
		assert.EqualValues(t, 1, s.scaled)

		s.prev()
		assert.EqualValues(t, 0, s.unscaled)
		assert.EqualValues(t, 0, s.scaled)
	***REMOVED***)
***REMOVED***

// TODO: delete in favor of lib.generateRandomSequence() after
// https://github.com/loadimpact/k6/issues/1302 is done (can't import now due to
// import loops...)
func generateRandomSequence(t testing.TB, n, m int64, r *rand.Rand) lib.ExecutionSegmentSequence ***REMOVED***
	var err error
	ess := lib.ExecutionSegmentSequence(make([]*lib.ExecutionSegment, n))
	numerators := make([]int64, n)
	var denominator int64
	for i := int64(0); i < n; i++ ***REMOVED***
		numerators[i] = 1 + r.Int63n(m)
		denominator += numerators[i]
	***REMOVED***
	from := big.NewRat(0, 1)
	for i := int64(0); i < n; i++ ***REMOVED***
		to := new(big.Rat).Add(big.NewRat(numerators[i], denominator), from)
		ess[i], err = lib.NewExecutionSegment(from, to)
		require.NoError(t, err)
		from = to
	***REMOVED***

	return ess
***REMOVED***

func TestSumRandomSegmentSequenceMatchesNoSegment(t *testing.T) ***REMOVED***
	t.Parallel()

	seed := time.Now().UnixNano()
	r := rand.New(rand.NewSource(seed))
	t.Logf("Random source seeded with %d\n", seed)

	const (
		numTests         = 10
		maxStages        = 10
		minStageDuration = 1 * time.Second
		maxStageDuration = 10 * time.Minute
		maxVUs           = 300
		segmentSeqMaxLen = 15
		maxNumerator     = 300
	)
	getTestConfig := func(name string) VariableLoopingVUsConfig ***REMOVED***
		stagesCount := 1 + r.Int31n(maxStages)
		stages := make([]Stage, stagesCount)
		for s := int32(0); s < stagesCount; s++ ***REMOVED***
			dur := (minStageDuration + time.Duration(r.Int63n(int64(maxStageDuration-minStageDuration)))).Round(time.Second)
			stages[s] = Stage***REMOVED***Duration: types.NullDurationFrom(dur), Target: null.IntFrom(r.Int63n(maxVUs))***REMOVED***
		***REMOVED***

		c := NewVariableLoopingVUsConfig(name)
		c.GracefulRampDown = types.NullDurationFrom(0)
		c.GracefulStop = types.NullDurationFrom(0)
		c.StartVUs = null.IntFrom(r.Int63n(maxVUs))
		c.Stages = stages
		return c
	***REMOVED***

	subtractChildSteps := func(t *testing.T, parent, child []lib.ExecutionStep) ***REMOVED***
		t.Logf("subtractChildSteps()")
		for _, step := range child ***REMOVED***
			t.Logf("	child planned VUs for time offset %s: %d", step.TimeOffset, step.PlannedVUs)
		***REMOVED***
		sub := uint64(0)
		ci := 0
		for pi, p := range parent ***REMOVED***
			// We iterate over all parent steps and match them to child steps.
			// Once we have a match, we remove the child step's plannedVUs from
			// the parent steps until a new match, when we adjust the subtracted
			// amount again.
			if p.TimeOffset > child[ci].TimeOffset && ci != len(child)-1 ***REMOVED***
				t.Errorf("ERR Could not match child offset %s with any parent time offset", child[ci].TimeOffset)
			***REMOVED***
			if p.TimeOffset == child[ci].TimeOffset ***REMOVED***
				t.Logf("Setting sub to %d at t=%s", child[ci].PlannedVUs, child[ci].TimeOffset)
				sub = child[ci].PlannedVUs
				if ci != len(child)-1 ***REMOVED***
					ci++
				***REMOVED***
			***REMOVED***
			t.Logf("Subtracting %d VUs (out of %d) at t=%s", sub, p.PlannedVUs, p.TimeOffset)
			parent[pi].PlannedVUs -= sub
		***REMOVED***
	***REMOVED***

	for i := 0; i < numTests; i++ ***REMOVED***
		name := fmt.Sprintf("random%02d", i)
		t.Run(name, func(t *testing.T) ***REMOVED***
			c := getTestConfig(name)
			ranSeqLen := 2 + r.Int63n(segmentSeqMaxLen-1)
			t.Logf("Config: %#v, ranSeqLen: %d", c, ranSeqLen)
			randomSequence := generateRandomSequence(t, ranSeqLen, maxNumerator, r)
			t.Logf("Random sequence: %s", randomSequence)
			fullSeg, err := lib.NewExecutionTuple(nil, nil)
			require.NoError(t, err)
			fullRawSteps := c.getRawExecutionSteps(fullSeg, false)

			for _, step := range fullRawSteps ***REMOVED***
				t.Logf("original planned VUs for time offset %s: %d", step.TimeOffset, step.PlannedVUs)
			***REMOVED***

			for s := 0; s < len(randomSequence); s++ ***REMOVED***
				et, err := lib.NewExecutionTuple(randomSequence[s], &randomSequence)
				require.NoError(t, err)
				segRawSteps := c.getRawExecutionSteps(et, false)
				subtractChildSteps(t, fullRawSteps, segRawSteps)
			***REMOVED***

			for _, step := range fullRawSteps ***REMOVED***
				if step.PlannedVUs != 0 ***REMOVED***
					t.Errorf("ERR Remaining planned VUs for time offset %s are not 0 but %d", step.TimeOffset, step.PlannedVUs)
				***REMOVED***
			***REMOVED***
		***REMOVED***)
	***REMOVED***
***REMOVED***<|MERGE_RESOLUTION|>--- conflicted
+++ resolved
@@ -134,11 +134,7 @@
 
 	sampleTimes := []time.Duration***REMOVED***
 		100 * time.Millisecond,
-<<<<<<< HEAD
-		3000 * time.Millisecond,
-=======
 		3200 * time.Millisecond,
->>>>>>> b64398d3
 	***REMOVED***
 	const rampDownSamples = 50
 
