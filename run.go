/*
 *
 * k6 - a next-generation load testing tool
 * Copyright (C) 2016 Load Impact
 *
 * This program is free software: you can redistribute it and/or modify
 * it under the terms of the GNU Affero General Public License as
 * published by the Free Software Foundation, either version 3 of the
 * License, or (at your option) any later version.
 *
 * This program is distributed in the hope that it will be useful,
 * but WITHOUT ANY WARRANTY; without even the implied warranty of
 * MERCHANTABILITY or FITNESS FOR A PARTICULAR PURPOSE.  See the
 * GNU Affero General Public License for more details.
 *
 * You should have received a copy of the GNU Affero General Public License
 * along with this program.  If not, see <http://www.gnu.org/licenses/>.
 *
 */

package main

import (
	"context"
	"errors"
	"fmt"
	log "github.com/Sirupsen/logrus"
	"github.com/ghodss/yaml"
	"github.com/loadimpact/k6/api"
	"github.com/loadimpact/k6/js"
	"github.com/loadimpact/k6/lib"
	"github.com/loadimpact/k6/simple"
	"github.com/loadimpact/k6/stats"
	"github.com/loadimpact/k6/stats/influxdb"
	"github.com/loadimpact/k6/stats/json"
	"github.com/loadimpact/k6/ui"
	"gopkg.in/guregu/null.v3"
	"gopkg.in/urfave/cli.v1"
	"io/ioutil"
<<<<<<< HEAD
	"net/url"
=======
	"net"
>>>>>>> b5ef8bcc
	"os"
	"os/signal"
	"regexp"
	"sort"
	"strings"
	"sync"
	"syscall"
	"time"
)

const (
	TypeAuto = "auto"
	TypeURL  = "url"
	TypeJS   = "js"
)

var commandRun = cli.Command***REMOVED***
	Name:      "run",
	Usage:     "Starts running a load test",
	ArgsUsage: "url|filename",
	Flags: []cli.Flag***REMOVED***
		cli.Int64Flag***REMOVED***
			Name:  "vus, u",
			Usage: "virtual users to simulate",
			Value: 1,
		***REMOVED***,
		cli.Int64Flag***REMOVED***
			Name:  "max, m",
			Usage: "max number of virtual users, if more than --vus",
		***REMOVED***,
		cli.DurationFlag***REMOVED***
			Name:  "duration, d",
			Usage: "test duration, 0 to run until cancelled",
		***REMOVED***,
		cli.Int64Flag***REMOVED***
			Name:  "iterations, i",
			Usage: "run a set number of iterations, multiplied by VU count",
		***REMOVED***,
		cli.BoolFlag***REMOVED***
			Name:  "paused, p",
			Usage: "start test in a paused state",
		***REMOVED***,
		cli.StringFlag***REMOVED***
			Name:  "type, t",
			Usage: "input type, one of: auto, url, js",
			Value: "auto",
		***REMOVED***,
		cli.BoolFlag***REMOVED***
			Name:  "linger, l",
			Usage: "linger after test completion",
		***REMOVED***,
		cli.Int64Flag***REMOVED***
			Name:  "max-redirects",
			Usage: "follow at most n redirects",
			Value: 10,
		***REMOVED***,
		cli.BoolFlag***REMOVED***
			Name:  "insecure-skip-tls-verify",
			Usage: "INSECURE: skip verification of TLS certificates",
		***REMOVED***,
		cli.StringFlag***REMOVED***
			Name:  "out, o",
			Usage: "output metrics to an external data store",
		***REMOVED***,
		cli.StringSliceFlag***REMOVED***
			Name:  "config, c",
			Usage: "read additional config files",
		***REMOVED***,
		cli.BoolFlag***REMOVED***
			Name:   "no-usage-report",
			Usage:  "don't send heartbeat to k6 project on test execution",
			EnvVar: "K6_NO_USAGE_REPORT",
		***REMOVED***,
	***REMOVED***,
	Action: actionRun,
	Description: `Run starts a load test.

   This is the main entry point to k6, and will do two things:
   
   - Construct an Engine and provide it with a Runner, depending on the first
     argument and the --type flag, which is used to execute the test.
   
   - Start an a web server on the address specified by the global --address
     flag, which serves a web interface and a REST API for remote control.
   
   For ease of use, you may also pass initial status parameters (vus, max,
   duration) to 'run', which will be applied through a normal API call.`,
***REMOVED***

var commandInspect = cli.Command***REMOVED***
	Name:      "inspect",
	Aliases:   []string***REMOVED***"i"***REMOVED***,
	Usage:     "Merges and prints test configuration",
	ArgsUsage: "url|filename",
	Flags: []cli.Flag***REMOVED***
		cli.StringFlag***REMOVED***
			Name:  "type, t",
			Usage: "input type, one of: auto, url, js",
			Value: "auto",
		***REMOVED***,
		cli.StringSliceFlag***REMOVED***
			Name:  "config, c",
			Usage: "read additional config files",
		***REMOVED***,
	***REMOVED***,
	Action: actionInspect,
***REMOVED***

func looksLikeURL(str []byte) bool ***REMOVED***
	s := strings.ToLower(strings.TrimSpace(string(str)))
	match, _ := regexp.MatchString("^https?://", s)
	return match
***REMOVED***

func getSrcData(arg, t string) (*lib.SourceData, string, error) ***REMOVED***
	srcdata := []byte("")
	runnerType := t
	filename := arg
	const cmdline = "[cmdline]"
	// special case name "-" will always cause src data to be read from file STDIN
	if arg == "-" ***REMOVED***
		s, err := ioutil.ReadAll(os.Stdin)
		if err != nil ***REMOVED***
			return nil, "", err
		***REMOVED***
		srcdata = s
	***REMOVED*** else ***REMOVED***
		// Deduce how to get src data
		switch t ***REMOVED***
		case TypeAuto:
			if looksLikeURL([]byte(arg)) ***REMOVED*** // always try to parse as URL string first
				srcdata = []byte(arg)
				runnerType = TypeURL
				filename = cmdline
			***REMOVED*** else ***REMOVED***
				// Otherwise, check if it is a file name and we can load the file
				s, err := ioutil.ReadFile(arg)
				srcdata = s
				if err != nil ***REMOVED*** // if we fail to open file, we assume the arg is JS code
					srcdata = []byte(arg)
					runnerType = TypeJS
					filename = cmdline
				***REMOVED***
			***REMOVED***
		case TypeURL:
			// We try to use TypeURL args as URLs directly first
			if looksLikeURL([]byte(arg)) ***REMOVED***
				srcdata = []byte(arg)
				filename = cmdline
			***REMOVED*** else ***REMOVED*** // if that didn’t work, we try to load a file with URLs
				s, err := ioutil.ReadFile(arg)
				if err != nil ***REMOVED***
					return nil, "", err
				***REMOVED***
				srcdata = s
			***REMOVED***
		case TypeJS:
			// TypeJS args we try to use as file names first
			s, err := ioutil.ReadFile(arg)
			srcdata = s
			if err != nil ***REMOVED*** // and if that didn’t work, we assume the arg itself is JS code
				srcdata = []byte(arg)
				filename = cmdline
			***REMOVED***
		default:
			return nil, "", errors.New("Invalid type specified, see --help")
		***REMOVED***
	***REMOVED***
	// Now we should have some src data and in most cases a type also. If we
	// don’t have a type it means we read from STDIN or from a file and the user
	// specified type == TypeAuto. This means we need to try and auto-detect type
	if runnerType == TypeAuto ***REMOVED***
		if looksLikeURL(srcdata) ***REMOVED***
			runnerType = TypeURL
		***REMOVED*** else ***REMOVED***
			runnerType = TypeJS
		***REMOVED***
	***REMOVED***
	src := &lib.SourceData***REMOVED***
		Data:     srcdata,
		Filename: filename,
	***REMOVED***
	return src, runnerType, nil
***REMOVED***

func makeRunner(runnerType string, srcdata *lib.SourceData) (lib.Runner, error) ***REMOVED***
	switch runnerType ***REMOVED***
	case "":
		return nil, errors.New("Invalid type specified, see --help")
	case TypeURL:
		u, err := url.Parse(strings.TrimSpace(string(srcdata.Data)))
		if err != nil || u.Scheme == "" ***REMOVED***
			return nil, errors.New("Failed to parse URL")
		***REMOVED***
		r, err := simple.New(u)
		if err != nil ***REMOVED***
			return nil, err
		***REMOVED***
		return r, err
	case TypeJS:
		rt, err := js.New()
		if err != nil ***REMOVED***
			return nil, err
		***REMOVED***
		exports, err := rt.Load(srcdata)
		if err != nil ***REMOVED***
			return nil, err
		***REMOVED***
		r, err := js.NewRunner(rt, exports)
		if err != nil ***REMOVED***
			return nil, err
		***REMOVED***
		return r, nil
	default:
		return nil, errors.New("Invalid type specified, see --help")
	***REMOVED***
***REMOVED***

func parseCollectorString(s string) (t, p string, err error) ***REMOVED***
	parts := strings.SplitN(s, "=", 2)
	if len(parts) != 2 ***REMOVED***
		return "", "", errors.New("Malformed output; must be in the form 'type=url'")
	***REMOVED***

	return parts[0], parts[1], nil
***REMOVED***

func makeCollector(s string, opts lib.Options) (lib.Collector, error) ***REMOVED***
	t, p, err := parseCollectorString(s)
	if err != nil ***REMOVED***
		return nil, err
	***REMOVED***

	switch t ***REMOVED***
	case "influxdb":
		return influxdb.New(p, opts)
	case "json":
		return json.New(p, opts)
	default:
		return nil, errors.New("Unknown output type: " + t)
	***REMOVED***
***REMOVED***

func actionRun(cc *cli.Context) error ***REMOVED***
	wg := sync.WaitGroup***REMOVED******REMOVED***

	args := cc.Args()
	if len(args) != 1 ***REMOVED***
		return cli.NewExitError("Wrong number of arguments!", 1)
	***REMOVED***

	// Collect CLI arguments, most (not all) relating to options.
	addr := cc.GlobalString("address")
	out := cc.String("out")
	cliOpts := lib.Options***REMOVED***
		Paused:                cliBool(cc, "paused"),
		VUs:                   cliInt64(cc, "vus"),
		VUsMax:                cliInt64(cc, "max"),
		Duration:              cliDuration(cc, "duration"),
		Iterations:            cliInt64(cc, "iterations"),
		Linger:                cliBool(cc, "linger"),
		MaxRedirects:          cliInt64(cc, "max-redirects"),
		InsecureSkipTLSVerify: cliBool(cc, "insecure-skip-tls-verify"),
		NoUsageReport:         cliBool(cc, "no-usage-report"),
	***REMOVED***
	opts := cliOpts

	// Make the Runner, extract script-defined options.
	arg := args[0]
	t := cc.String("type")
	srcdata, runnerType, err := getSrcData(arg, t)
	if err != nil ***REMOVED***
		log.WithError(err).Error("Failed to parse input data")
		return err
	***REMOVED***
	runner, err := makeRunner(runnerType, srcdata)
	if err != nil ***REMOVED***
		log.WithError(err).Error("Couldn't create a runner")
		return err
	***REMOVED***
	opts = opts.Apply(runner.GetOptions())

	// Read config files.
	for _, filename := range cc.StringSlice("config") ***REMOVED***
		data, err := ioutil.ReadFile(filename)
		if err != nil ***REMOVED***
			return cli.NewExitError(err.Error(), 1)
		***REMOVED***

		var configOpts lib.Options
		if err := yaml.Unmarshal(data, &configOpts); err != nil ***REMOVED***
			return cli.NewExitError(err.Error(), 1)
		***REMOVED***
		opts = opts.Apply(configOpts)
	***REMOVED***

	// CLI options override everything.
	opts = opts.Apply(cliOpts)

	// Default to 1 iteration if no duration is specified.
	if !opts.Duration.Valid && !opts.Iterations.Valid ***REMOVED***
		opts.Iterations = null.IntFrom(1)
	***REMOVED***

	// Apply defaults.
	opts = opts.SetAllValid(true)

	// Make sure VUsMax defaults to VUs if not specified.
	if opts.VUsMax.Int64 == 0 ***REMOVED***
		opts.VUsMax.Int64 = opts.VUs.Int64
	***REMOVED***

	// Update the runner's options.
	runner.ApplyOptions(opts)

	// Make the metric collector, if requested.
	var collector lib.Collector
	collectorString := "-"
	if out != "" ***REMOVED***
		c, err := makeCollector(out, opts)
		if err != nil ***REMOVED***
			log.WithError(err).Error("Couldn't create output")
			return err
		***REMOVED***
		collector = c
		collectorString = fmt.Sprint(collector)
	***REMOVED***

	// Make the Engine
	engine, err := lib.NewEngine(runner, opts)
	if err != nil ***REMOVED***
		log.WithError(err).Error("Couldn't create the engine")
		return err
	***REMOVED***
	ctx, cancel := context.WithCancel(context.Background())
	engine.Collector = collector

	// Send usage report, if we're allowed to
	if opts.NoUsageReport.Valid && !opts.NoUsageReport.Bool ***REMOVED***
		conn, err := net.Dial("udp", "k6reports.loadimpact.com:6565")
		if err == nil ***REMOVED***
			// This is a best-effort attempt to send a usage report. We don't want
			// to inconvenience users if this doesn't work, for whatever reason
			_, _ = conn.Write([]byte("nyoom"))
			_ = conn.Close()
		***REMOVED***
	***REMOVED***

	// Run the engine.
	wg.Add(1)
	go func() ***REMOVED***
		defer func() ***REMOVED***
			log.Debug("Engine terminated")
			wg.Done()
		***REMOVED***()
		log.Debug("Starting engine...")
		if err := engine.Run(ctx); err != nil ***REMOVED***
			log.WithError(err).Error("Engine Error")
		***REMOVED***
		cancel()
	***REMOVED***()

	// Start the API server in the background.
	go func() ***REMOVED***
		if err := api.ListenAndServe(addr, engine); err != nil ***REMOVED***
			log.WithError(err).Error("Couldn't start API server!")
		***REMOVED***
	***REMOVED***()

	// Print the banner!
	fmt.Printf("Welcome to k6 v%s!\n", cc.App.Version)
	fmt.Printf("\n")
	fmt.Printf("  execution: local\n")
	fmt.Printf("     output: %s\n", collectorString)
	fmt.Printf("     script: %s (%s)\n", srcdata.Filename, runnerType)
	fmt.Printf("             ↳ duration: %s\n", opts.Duration.String)
	fmt.Printf("             ↳ iterations: %d\n", opts.Iterations.Int64)
	fmt.Printf("             ↳ vus: %d, max: %d\n", opts.VUs.Int64, opts.VUsMax.Int64)
	fmt.Printf("\n")
	fmt.Printf("  web ui: http://%s/\n", addr)
	fmt.Printf("\n")

	progressBar := ui.ProgressBar***REMOVED***Width: 60***REMOVED***
	fmt.Printf(" starting %s -- / --\r", progressBar.String())

	// Wait for a signal or timeout before shutting down
	signals := make(chan os.Signal)
	signal.Notify(signals, os.Interrupt, syscall.SIGTERM)
	ticker := time.NewTicker(10 * time.Millisecond)

loop:
	for ***REMOVED***
		select ***REMOVED***
		case <-ticker.C:
			statusString := "running"
			if !engine.IsRunning() ***REMOVED***
				statusString = "stopping"
			***REMOVED*** else if engine.IsPaused() ***REMOVED***
				statusString = "paused"
			***REMOVED***

			atTime := engine.AtTime()
			totalTime := engine.TotalTime()
			progress := 0.0
			if totalTime > 0 ***REMOVED***
				progress = float64(atTime) / float64(totalTime)
			***REMOVED***

			progressBar.Progress = progress
			fmt.Printf("%10s %s %10s / %s\r",
				statusString,
				progressBar.String(),
				roundDuration(atTime, 100*time.Millisecond),
				roundDuration(totalTime, 100*time.Millisecond),
			)
		case <-ctx.Done():
			log.Debug("Engine terminated; shutting down...")
			break loop
		case sig := <-signals:
			log.WithField("signal", sig).Debug("Signal received; shutting down...")
			break loop
		***REMOVED***
	***REMOVED***

	// Shut down the API server and engine.
	cancel()
	wg.Wait()

	// Test done, leave that status as the final progress bar!
	atTime := engine.AtTime()
	progressBar.Progress = 1.0
	fmt.Printf("      done %s %10s / %s\n",
		progressBar.String(),
		roundDuration(atTime, 100*time.Millisecond),
		roundDuration(atTime, 100*time.Millisecond),
	)
	fmt.Printf("\n")

	// Print groups.
	var printGroup func(g *lib.Group, level int)
	printGroup = func(g *lib.Group, level int) ***REMOVED***
		indent := strings.Repeat("  ", level)

		if g.Name != "" && g.Parent != nil ***REMOVED***
			fmt.Printf("%s█ %s\n", indent, g.Name)
		***REMOVED***

		if len(g.Checks) > 0 ***REMOVED***
			if g.Name != "" && g.Parent != nil ***REMOVED***
				fmt.Printf("\n")
			***REMOVED***
			for _, check := range g.Checks ***REMOVED***
				icon := "✓"
				if check.Fails > 0 ***REMOVED***
					icon = "✗"
				***REMOVED***
				fmt.Printf("%s  %s %2.2f%% - %s\n",
					indent,
					icon,
					100*(float64(check.Passes)/float64(check.Passes+check.Fails)),
					check.Name,
				)
			***REMOVED***
			fmt.Printf("\n")
		***REMOVED***
		if len(g.Groups) > 0 ***REMOVED***
			if g.Name != "" && g.Parent != nil && len(g.Checks) > 0 ***REMOVED***
				fmt.Printf("\n")
			***REMOVED***
			for _, g := range g.Groups ***REMOVED***
				printGroup(g, level+1)
			***REMOVED***
		***REMOVED***
	***REMOVED***

	printGroup(engine.Runner.GetDefaultGroup(), 1)

	// Sort and print metrics.
	metrics := make(map[string]*stats.Metric, len(engine.Metrics))
	metricNames := make([]string, 0, len(engine.Metrics))
	for m := range engine.Metrics ***REMOVED***
		metrics[m.Name] = m
		metricNames = append(metricNames, m.Name)
	***REMOVED***
	sort.Strings(metricNames)

	for _, name := range metricNames ***REMOVED***
		m := metrics[name]
		m.Sample = engine.Metrics[m].Format()
		val := metrics[name].Humanize()
		if val == "0" ***REMOVED***
			continue
		***REMOVED***
		icon := " "
		if m.Tainted.Valid ***REMOVED***
			if !m.Tainted.Bool ***REMOVED***
				icon = "✓"
			***REMOVED*** else ***REMOVED***
				icon = "✗"
			***REMOVED***
		***REMOVED***
		fmt.Printf("  %s %s: %s\n", icon, name, val)
	***REMOVED***

	if opts.Linger.Bool ***REMOVED***
		<-signals
	***REMOVED***

	if engine.IsTainted() ***REMOVED***
		return cli.NewExitError("", 99)
	***REMOVED***
	return nil
***REMOVED***

func actionInspect(cc *cli.Context) error ***REMOVED***
	args := cc.Args()
	if len(args) != 1 ***REMOVED***
		return cli.NewExitError("Wrong number of arguments!", 1)
	***REMOVED***
	arg := args[0]
	t := cc.String("type")
	srcdata, runnerType, err := getSrcData(arg, t)
	if err != nil ***REMOVED***
		return err
	***REMOVED***

	var opts lib.Options
	switch runnerType ***REMOVED***
	case TypeJS:
		r, err := js.New()
		if err != nil ***REMOVED***
			return cli.NewExitError(err.Error(), 1)
		***REMOVED***

		if _, err := r.Load(srcdata); err != nil ***REMOVED***
			return cli.NewExitError(err.Error(), 1)
		***REMOVED***
		opts = opts.Apply(r.Options)
	***REMOVED***

	for _, filename := range cc.StringSlice("config") ***REMOVED***
		data, err := ioutil.ReadFile(filename)
		if err != nil ***REMOVED***
			return cli.NewExitError(err.Error(), 1)
		***REMOVED***

		var configOpts lib.Options
		if err := yaml.Unmarshal(data, &configOpts); err != nil ***REMOVED***
			return cli.NewExitError(err.Error(), 1)
		***REMOVED***
		opts = opts.Apply(configOpts)
	***REMOVED***

	return dumpYAML(opts)
***REMOVED***<|MERGE_RESOLUTION|>--- conflicted
+++ resolved
@@ -37,11 +37,8 @@
 	"gopkg.in/guregu/null.v3"
 	"gopkg.in/urfave/cli.v1"
 	"io/ioutil"
-<<<<<<< HEAD
+	"net"
 	"net/url"
-=======
-	"net"
->>>>>>> b5ef8bcc
 	"os"
 	"os/signal"
 	"regexp"
