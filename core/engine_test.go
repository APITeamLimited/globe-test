--- conflicted
+++ resolved
@@ -46,26 +46,12 @@
 	null "gopkg.in/guregu/null.v3"
 )
 
-<<<<<<< HEAD
+const isWindows = runtime.GOOS == "windows"
+
 // Wrapper around NewEngine that applies a logger and manages the options.
 func newTestEngine(t *testing.T, ctx context.Context, runner lib.Runner, opts lib.Options) *Engine ***REMOVED*** //nolint: golint
 	if runner == nil ***REMOVED***
 		runner = &lib.MiniRunner***REMOVED******REMOVED***
-=======
-const isWindows = runtime.GOOS == "windows"
-
-// Apply a null logger to the engine and return the hook.
-func applyNullLogger(e *Engine) *logtest.Hook ***REMOVED***
-	logger, hook := logtest.NewNullLogger()
-	e.SetLogger(logger)
-	return hook
-***REMOVED***
-
-// Wrapper around newEngine that applies a null logger.
-func newTestEngine(ex lib.Executor, opts lib.Options) (*Engine, error) ***REMOVED***
-	if !opts.MetricSamplesBufferSize.Valid ***REMOVED***
-		opts.MetricSamplesBufferSize = null.IntFrom(200)
->>>>>>> 2e2b7fbc
 	***REMOVED***
 	if ctx == nil ***REMOVED***
 		ctx = context.Background()
@@ -429,6 +415,7 @@
 		require.NoError(t, err)
 
 		ctx, cancel := context.WithCancel(context.Background())
+		defer cancel()
 		engine := newTestEngine(t, ctx, r, lib.Options***REMOVED***
 			Iterations:            null.IntFrom(tc.Iterations),
 			VUs:                   null.IntFrom(tc.VUs),
@@ -440,11 +427,6 @@
 		collector := &dummy.Collector***REMOVED******REMOVED***
 		engine.Collectors = []lib.Collector***REMOVED***collector***REMOVED***
 
-<<<<<<< HEAD
-=======
-		ctx, cancel := context.WithCancel(context.Background())
-		defer cancel()
->>>>>>> 2e2b7fbc
 		errC := make(chan error)
 		go func() ***REMOVED*** errC <- engine.Run(ctx) ***REMOVED***()
 
@@ -568,6 +550,8 @@
 	require.NoError(t, err)
 
 	ctx, cancel := context.WithCancel(context.Background())
+	defer cancel()
+
 	engine := newTestEngine(t, ctx, r, lib.Options***REMOVED***
 		Iterations:            null.IntFrom(3),
 		VUs:                   null.IntFrom(2),
@@ -580,11 +564,6 @@
 	collector := &dummy.Collector***REMOVED******REMOVED***
 	engine.Collectors = []lib.Collector***REMOVED***collector***REMOVED***
 
-<<<<<<< HEAD
-=======
-	ctx, cancel := context.WithCancel(context.Background())
-	defer cancel()
->>>>>>> 2e2b7fbc
 	errC := make(chan error)
 	go func() ***REMOVED*** errC <- engine.Run(ctx) ***REMOVED***()
 
@@ -664,25 +643,16 @@
 		lib.RuntimeOptions***REMOVED******REMOVED***,
 	)
 	require.NoError(t, err)
-<<<<<<< HEAD
 
 	ctx, cancel := context.WithCancel(context.Background())
+	defer cancel()
 	engine := newTestEngine(t, ctx, runner, lib.Options***REMOVED***
-		SystemTags:      lib.GetTagSet(lib.DefaultSystemTagList...),
-=======
-	runner.SetOptions(runner.GetOptions().Apply(lib.Options***REMOVED***
 		SystemTags:      &stats.DefaultSystemTagSet,
->>>>>>> 2e2b7fbc
 		SetupTimeout:    types.NullDurationFrom(3 * time.Second),
 		TeardownTimeout: types.NullDurationFrom(3 * time.Second),
 		VUs:             null.IntFrom(3),
 	***REMOVED***)
 
-<<<<<<< HEAD
-=======
-	ctx, cancel := context.WithCancel(context.Background())
-	defer cancel()
->>>>>>> 2e2b7fbc
 	errC := make(chan error)
 	go func() ***REMOVED*** errC <- engine.Run(ctx) ***REMOVED***()
 
@@ -739,16 +709,12 @@
 	require.NoError(t, err)
 
 	ctx, cancel := context.WithCancel(context.Background())
+	defer cancel()
 	engine := newTestEngine(t, ctx, runner, lib.Options***REMOVED******REMOVED***)
 
 	collector := &dummy.Collector***REMOVED******REMOVED***
 	engine.Collectors = []lib.Collector***REMOVED***collector***REMOVED***
 
-<<<<<<< HEAD
-=======
-	ctx, cancel := context.WithCancel(context.Background())
-	defer cancel()
->>>>>>> 2e2b7fbc
 	errC := make(chan error)
 	go func() ***REMOVED*** errC <- engine.Run(ctx) ***REMOVED***()
 
@@ -806,13 +772,13 @@
 		// Since emission of Iterations happens before the minIterationDuration
 		// sleep is done, we expect to receive metrics for all executions of
 		// the `default` function, despite of the lower overall duration setting.
-		***REMOVED***"minIterationDuration", `"150ms"`, "testCounter.add(1);", 16.0, 16.0***REMOVED***,
+		***REMOVED***"minIterationDuration", `"300ms"`, "testCounter.add(1);", 16.0, 16.0***REMOVED***,
 		// With the manual sleep method and no minIterationDuration, the last
 		// `default` execution will be cutoff by the duration setting, so only
 		// 3 sets of metrics are expected.
-		***REMOVED***"sleepBeforeCounterAdd", "null", "sleep(0.15); testCounter.add(1); ", 12.0, 12.0***REMOVED***,
+		***REMOVED***"sleepBeforeCounterAdd", "null", "sleep(0.3); testCounter.add(1); ", 12.0, 12.0***REMOVED***,
 		// The counter should be sent, but the last iteration will be incomplete
-		***REMOVED***"sleepAfterCounterAdd", "null", "testCounter.add(1); sleep(0.15); ", 16.0, 12.0***REMOVED***,
+		***REMOVED***"sleepAfterCounterAdd", "null", "testCounter.add(1); sleep(0.3); ", 16.0, 12.0***REMOVED***,
 	***REMOVED***
 
 	for _, tc := range testCases ***REMOVED***
@@ -829,9 +795,14 @@
 				let testCounter = new Counter("testcounter");
 
 				export let options = ***REMOVED***
-					vus: 4,
-					vusMax: 4,
-					duration: "500ms",
+					execution: ***REMOVED***
+						we_need_hard_stop: ***REMOVED***
+							type: "constant-looping-vus",
+							vus: 4,
+							duration: "1s",
+							gracefulStop: "0s",
+						***REMOVED***,
+					***REMOVED***,
 					minIterationDuration: %s,
 				***REMOVED***;
 
@@ -844,14 +815,14 @@
 			)
 			require.NoError(t, err)
 
-			engine, err := NewEngine(local.New(runner), runner.GetOptions())
-			require.NoError(t, err)
+			ctx, cancel := context.WithCancel(context.Background())
+			defer cancel()
+
+			engine := newTestEngine(t, ctx, runner, runner.GetOptions())
 
 			collector := &dummy.Collector***REMOVED******REMOVED***
 			engine.Collectors = []lib.Collector***REMOVED***collector***REMOVED***
 
-			ctx, cancel := context.WithCancel(context.Background())
-			defer cancel()
 			errC := make(chan error)
 			go func() ***REMOVED*** errC <- engine.Run(ctx) ***REMOVED***()
 
@@ -880,7 +851,7 @@
 		***REMOVED***
 
 		export let options = ***REMOVED***
-<<<<<<< HEAD
+			minIterationDuration: "2s",
 			execution: ***REMOVED***
 				we_need_hard_stop: ***REMOVED***
 					type: "constant-looping-vus",
@@ -889,22 +860,6 @@
 					gracefulStop: "0s",
 				***REMOVED***,
 			***REMOVED***,
-			minIterationDuration: "1s",
-		***REMOVED***;
-
-		export default function () ***REMOVED***
-			testCounter.add(1);
-		***REMOVED***;`)***REMOVED***,
-		nil,
-		lib.RuntimeOptions***REMOVED******REMOVED***,
-	)
-	require.NoError(t, err)
-
-	ctx, cancel := context.WithCancel(context.Background())
-	engine := newTestEngine(t, ctx, runner, lib.Options***REMOVED******REMOVED***)
-=======
-			minIterationDuration: "2s",
-			duration: "2s",
 			setupTimeout: "2s",
 		***REMOVED***;
 
@@ -912,21 +867,22 @@
 		***REMOVED***;`
 	teardownScript := `
 		import ***REMOVED*** sleep ***REMOVED*** from "k6";
->>>>>>> 2e2b7fbc
 
 		export let options = ***REMOVED***
 			minIterationDuration: "2s",
-			duration: "2s",
+			execution: ***REMOVED***
+				we_need_hard_stop: ***REMOVED***
+					type: "constant-looping-vus",
+					vus: 2,
+					duration: "1.9s",
+					gracefulStop: "0s",
+				***REMOVED***,
+			***REMOVED***,
 			teardownTimeout: "2s",
 		***REMOVED***;
 
-<<<<<<< HEAD
-	errC := make(chan error)
-	go func() ***REMOVED*** errC <- engine.Run(ctx) ***REMOVED***()
-=======
 		export default function () ***REMOVED***
 		***REMOVED***;
->>>>>>> 2e2b7fbc
 
 		export function teardown() ***REMOVED***
 			sleep(1);
@@ -947,11 +903,12 @@
 				lib.RuntimeOptions***REMOVED******REMOVED***,
 			)
 			require.NoError(t, err)
-			engine, err := NewEngine(local.New(runner), runner.GetOptions())
-			require.NoError(t, err)
 
 			ctx, cancel := context.WithCancel(context.Background())
 			defer cancel()
+
+			engine := newTestEngine(t, ctx, runner, runner.GetOptions())
+
 			errC := make(chan error)
 			go func() ***REMOVED*** errC <- engine.Run(ctx) ***REMOVED***()
 			select ***REMOVED***
