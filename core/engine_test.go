/*
 *
 * k6 - a next-generation load testing tool
 * Copyright (C) 2016 Load Impact
 *
 * This program is free software: you can redistribute it and/or modify
 * it under the terms of the GNU Affero General Public License as
 * published by the Free Software Foundation, either version 3 of the
 * License, or (at your option) any later version.
 *
 * This program is distributed in the hope that it will be useful,
 * but WITHOUT ANY WARRANTY; without even the implied warranty of
 * MERCHANTABILITY or FITNESS FOR A PARTICULAR PURPOSE.  See the
 * GNU Affero General Public License for more details.
 *
 * You should have received a copy of the GNU Affero General Public License
 * along with this program.  If not, see <http://www.gnu.org/licenses/>.
 *
 */

package core

import (
	"context"
	"fmt"
	"net/url"
	"testing"
	"time"

	"github.com/stretchr/testify/assert"
	"github.com/stretchr/testify/require"

	"github.com/loadimpact/k6/core/local"
	"github.com/loadimpact/k6/js"
	"github.com/loadimpact/k6/lib"
	"github.com/loadimpact/k6/lib/executor"
	"github.com/loadimpact/k6/lib/metrics"
	"github.com/loadimpact/k6/lib/testutils"
	"github.com/loadimpact/k6/lib/testutils/httpmultibin"
	"github.com/loadimpact/k6/lib/types"
	"github.com/loadimpact/k6/loader"
	"github.com/loadimpact/k6/stats"
	"github.com/loadimpact/k6/stats/dummy"
	"github.com/sirupsen/logrus"
	null "gopkg.in/guregu/null.v3"
)

<<<<<<< HEAD
type testErrorWithString string

func (e testErrorWithString) Error() string  ***REMOVED*** return string(e) ***REMOVED***
func (e testErrorWithString) String() string ***REMOVED*** return string(e) ***REMOVED***

// Wrapper around NewEngine that applies a logger and manages the options.
func newTestEngine(t *testing.T, ctx context.Context, runner lib.Runner, opts lib.Options) *Engine ***REMOVED*** //nolint: golint
	if runner == nil ***REMOVED***
		runner = &lib.MiniRunner***REMOVED******REMOVED***
=======
// Apply a null logger to the engine and return the hook.
func applyNullLogger(e *Engine) *logtest.Hook ***REMOVED***
	logger, hook := logtest.NewNullLogger()
	e.SetLogger(logger)
	return hook
***REMOVED***

// Wrapper around newEngine that applies a null logger.
func newTestEngine(ex lib.Executor, opts lib.Options) (*Engine, error) ***REMOVED***
	if !opts.MetricSamplesBufferSize.Valid ***REMOVED***
		opts.MetricSamplesBufferSize = null.IntFrom(200)
>>>>>>> f6088a14
	***REMOVED***
	if ctx == nil ***REMOVED***
		ctx = context.Background()
	***REMOVED***

	newOpts, err := executor.DeriveExecutionFromShortcuts(lib.Options***REMOVED***
		MetricSamplesBufferSize: null.NewInt(200, false),
	***REMOVED***.Apply(runner.GetOptions()).Apply(opts))
	require.NoError(t, err)
	require.Empty(t, newOpts.Validate())

	require.NoError(t, runner.SetOptions(newOpts))

	logger := logrus.New()
	logger.SetOutput(testutils.NewTestOutput(t))

	execScheduler, err := local.NewExecutionScheduler(runner, logger)
	require.NoError(t, err)

	engine, err := NewEngine(execScheduler, opts, logger)
	require.NoError(t, err)

	require.NoError(t, engine.Init(ctx))

	return engine
***REMOVED***

func TestNewEngine(t *testing.T) ***REMOVED***
	newTestEngine(t, nil, nil, lib.Options***REMOVED******REMOVED***)
***REMOVED***

func TestEngineRun(t *testing.T) ***REMOVED***
	logrus.SetLevel(logrus.DebugLevel)
	t.Run("exits with context", func(t *testing.T) ***REMOVED***
		duration := 100 * time.Millisecond
		e := newTestEngine(t, nil, nil, lib.Options***REMOVED******REMOVED***)

		ctx, cancel := context.WithTimeout(context.Background(), duration)
		defer cancel()
		startTime := time.Now()
		assert.NoError(t, e.Run(ctx))
		assert.WithinDuration(t, startTime.Add(duration), time.Now(), 100*time.Millisecond)
	***REMOVED***)
	t.Run("exits with executor", func(t *testing.T) ***REMOVED***
		e := newTestEngine(t, nil, nil, lib.Options***REMOVED***
			VUs:        null.IntFrom(10),
			Iterations: null.IntFrom(100),
		***REMOVED***)
		assert.NoError(t, e.Run(context.Background()))
		assert.Equal(t, uint64(100), e.ExecutionScheduler.GetState().GetFullIterationCount())
	***REMOVED***)
	// Make sure samples are discarded after context close (using "cutoff" timestamp in local.go)
	t.Run("collects samples", func(t *testing.T) ***REMOVED***
		testMetric := stats.New("test_metric", stats.Trend)

		signalChan := make(chan interface***REMOVED******REMOVED***)

		runner := &lib.MiniRunner***REMOVED***Fn: func(ctx context.Context, out chan<- stats.SampleContainer) error ***REMOVED***
			stats.PushIfNotCancelled(ctx, out, stats.Sample***REMOVED***Metric: testMetric, Time: time.Now(), Value: 1***REMOVED***)
			close(signalChan)
			<-ctx.Done()
			stats.PushIfNotCancelled(ctx, out, stats.Sample***REMOVED***Metric: testMetric, Time: time.Now(), Value: 1***REMOVED***)
			return nil
		***REMOVED******REMOVED***

		ctx, cancel := context.WithCancel(context.Background())
		e := newTestEngine(t, ctx, runner, lib.Options***REMOVED***
			VUs:        null.IntFrom(1),
			Iterations: null.IntFrom(1),
		***REMOVED***)

		c := &dummy.Collector***REMOVED******REMOVED***
		e.Collectors = []lib.Collector***REMOVED***c***REMOVED***

		errC := make(chan error)
		go func() ***REMOVED*** errC <- e.Run(ctx) ***REMOVED***()
		<-signalChan
		cancel()
		assert.NoError(t, <-errC)

		found := 0
		for _, s := range c.Samples ***REMOVED***
			if s.Metric != testMetric ***REMOVED***
				continue
			***REMOVED***
			found++
			assert.Equal(t, 1.0, s.Value, "wrong value")
		***REMOVED***
		assert.Equal(t, 1, found, "wrong number of samples")
	***REMOVED***)
***REMOVED***

func TestEngineAtTime(t *testing.T) ***REMOVED***
	e := newTestEngine(t, nil, nil, lib.Options***REMOVED***
		VUs:      null.IntFrom(2),
		Duration: types.NullDurationFrom(20 * time.Second),
	***REMOVED***)

	ctx, cancel := context.WithTimeout(context.Background(), 50*time.Millisecond)
	defer cancel()
	assert.NoError(t, e.Run(ctx))
***REMOVED***

func TestEngineCollector(t *testing.T) ***REMOVED***
	testMetric := stats.New("test_metric", stats.Trend)

	runner := &lib.MiniRunner***REMOVED***Fn: func(ctx context.Context, out chan<- stats.SampleContainer) error ***REMOVED***
		out <- stats.Sample***REMOVED***Metric: testMetric***REMOVED***
		return nil
	***REMOVED******REMOVED***

	e := newTestEngine(t, nil, runner, lib.Options***REMOVED***VUs: null.IntFrom(1), Iterations: null.IntFrom(1)***REMOVED***)

	c := &dummy.Collector***REMOVED******REMOVED***
	e.Collectors = []lib.Collector***REMOVED***c***REMOVED***

	assert.NoError(t, e.Run(context.Background()))

	cSamples := []stats.Sample***REMOVED******REMOVED***
	for _, sample := range c.Samples ***REMOVED***
		if sample.Metric == testMetric ***REMOVED***
			cSamples = append(cSamples, sample)
		***REMOVED***
	***REMOVED***
	metric := e.Metrics["test_metric"]
	if assert.NotNil(t, metric) ***REMOVED***
		sink := metric.Sink.(*stats.TrendSink)
		if assert.NotNil(t, sink) ***REMOVED***
			numCollectorSamples := len(cSamples)
			numEngineSamples := len(sink.Values)
			assert.Equal(t, numEngineSamples, numCollectorSamples)
		***REMOVED***
	***REMOVED***
***REMOVED***

func TestEngine_processSamples(t *testing.T) ***REMOVED***
	metric := stats.New("my_metric", stats.Gauge)

	t.Run("metric", func(t *testing.T) ***REMOVED***
		e := newTestEngine(t, nil, nil, lib.Options***REMOVED******REMOVED***)

		e.processSamples(
			[]stats.SampleContainer***REMOVED***stats.Sample***REMOVED***Metric: metric, Value: 1.25, Tags: stats.IntoSampleTags(&map[string]string***REMOVED***"a": "1"***REMOVED***)***REMOVED******REMOVED***,
		)

		assert.IsType(t, &stats.GaugeSink***REMOVED******REMOVED***, e.Metrics["my_metric"].Sink)
	***REMOVED***)
	t.Run("submetric", func(t *testing.T) ***REMOVED***
		ths, err := stats.NewThresholds([]string***REMOVED***`1+1==2`***REMOVED***)
		assert.NoError(t, err)

		e := newTestEngine(t, nil, nil, lib.Options***REMOVED***
			Thresholds: map[string]stats.Thresholds***REMOVED***
				"my_metric***REMOVED***a:1***REMOVED***": ths,
			***REMOVED***,
		***REMOVED***)

		sms := e.submetrics["my_metric"]
		assert.Len(t, sms, 1)
		assert.Equal(t, "my_metric***REMOVED***a:1***REMOVED***", sms[0].Name)
		assert.EqualValues(t, map[string]string***REMOVED***"a": "1"***REMOVED***, sms[0].Tags.CloneTags())

		e.processSamples(
			[]stats.SampleContainer***REMOVED***stats.Sample***REMOVED***Metric: metric, Value: 1.25, Tags: stats.IntoSampleTags(&map[string]string***REMOVED***"a": "1", "b": "2"***REMOVED***)***REMOVED******REMOVED***,
		)

		assert.IsType(t, &stats.GaugeSink***REMOVED******REMOVED***, e.Metrics["my_metric"].Sink)
		assert.IsType(t, &stats.GaugeSink***REMOVED******REMOVED***, e.Metrics["my_metric***REMOVED***a:1***REMOVED***"].Sink)
	***REMOVED***)
***REMOVED***

func TestEngine_runThresholds(t *testing.T) ***REMOVED***
	metric := stats.New("my_metric", stats.Gauge)
	thresholds := make(map[string]stats.Thresholds, 1)

	ths, err := stats.NewThresholds([]string***REMOVED***"1+1==3"***REMOVED***)
	assert.NoError(t, err)

	t.Run("aborted", func(t *testing.T) ***REMOVED***
		ths.Thresholds[0].AbortOnFail = true
		thresholds[metric.Name] = ths
		e := newTestEngine(t, nil, nil, lib.Options***REMOVED***Thresholds: thresholds***REMOVED***)

		e.processSamples(
			[]stats.SampleContainer***REMOVED***stats.Sample***REMOVED***Metric: metric, Value: 1.25, Tags: stats.IntoSampleTags(&map[string]string***REMOVED***"a": "1"***REMOVED***)***REMOVED******REMOVED***,
		)

		ctx, cancel := context.WithCancel(context.Background())
		aborted := false

		cancelFunc := func() ***REMOVED***
			cancel()
			aborted = true
		***REMOVED***

		e.runThresholds(ctx, cancelFunc)

		assert.True(t, aborted)
	***REMOVED***)

	t.Run("canceled", func(t *testing.T) ***REMOVED***
		ths.Abort = false
		thresholds[metric.Name] = ths
		e := newTestEngine(t, nil, nil, lib.Options***REMOVED***Thresholds: thresholds***REMOVED***)

		e.processSamples(
			[]stats.SampleContainer***REMOVED***stats.Sample***REMOVED***Metric: metric, Value: 1.25, Tags: stats.IntoSampleTags(&map[string]string***REMOVED***"a": "1"***REMOVED***)***REMOVED******REMOVED***,
		)

		ctx, cancel := context.WithCancel(context.Background())
		cancel()

		done := make(chan struct***REMOVED******REMOVED***)
		go func() ***REMOVED***
			defer close(done)
			e.runThresholds(ctx, cancel)
		***REMOVED***()

		select ***REMOVED***
		case <-done:
			return
		case <-time.After(1 * time.Second):
			assert.Fail(t, "Test should have completed within a second")
		***REMOVED***
	***REMOVED***)
***REMOVED***

func TestEngine_processThresholds(t *testing.T) ***REMOVED***
	metric := stats.New("my_metric", stats.Gauge)

	testdata := map[string]struct ***REMOVED***
		pass  bool
		ths   map[string][]string
		abort bool
	***REMOVED******REMOVED***
		"passing":  ***REMOVED***true, map[string][]string***REMOVED***"my_metric": ***REMOVED***"1+1==2"***REMOVED******REMOVED***, false***REMOVED***,
		"failing":  ***REMOVED***false, map[string][]string***REMOVED***"my_metric": ***REMOVED***"1+1==3"***REMOVED******REMOVED***, false***REMOVED***,
		"aborting": ***REMOVED***false, map[string][]string***REMOVED***"my_metric": ***REMOVED***"1+1==3"***REMOVED******REMOVED***, true***REMOVED***,

		"submetric,match,passing":   ***REMOVED***true, map[string][]string***REMOVED***"my_metric***REMOVED***a:1***REMOVED***": ***REMOVED***"1+1==2"***REMOVED******REMOVED***, false***REMOVED***,
		"submetric,match,failing":   ***REMOVED***false, map[string][]string***REMOVED***"my_metric***REMOVED***a:1***REMOVED***": ***REMOVED***"1+1==3"***REMOVED******REMOVED***, false***REMOVED***,
		"submetric,nomatch,passing": ***REMOVED***true, map[string][]string***REMOVED***"my_metric***REMOVED***a:2***REMOVED***": ***REMOVED***"1+1==2"***REMOVED******REMOVED***, false***REMOVED***,
		"submetric,nomatch,failing": ***REMOVED***true, map[string][]string***REMOVED***"my_metric***REMOVED***a:2***REMOVED***": ***REMOVED***"1+1==3"***REMOVED******REMOVED***, false***REMOVED***,
	***REMOVED***

	for name, data := range testdata ***REMOVED***
		t.Run(name, func(t *testing.T) ***REMOVED***
			thresholds := make(map[string]stats.Thresholds, len(data.ths))
			for m, srcs := range data.ths ***REMOVED***
				ths, err := stats.NewThresholds(srcs)
				assert.NoError(t, err)
				ths.Thresholds[0].AbortOnFail = data.abort
				thresholds[m] = ths
			***REMOVED***

			e := newTestEngine(t, nil, nil, lib.Options***REMOVED***Thresholds: thresholds***REMOVED***)

			e.processSamples(
				[]stats.SampleContainer***REMOVED***stats.Sample***REMOVED***Metric: metric, Value: 1.25, Tags: stats.IntoSampleTags(&map[string]string***REMOVED***"a": "1"***REMOVED***)***REMOVED******REMOVED***,
			)

			abortCalled := false

			abortFunc := func() ***REMOVED***
				abortCalled = true
			***REMOVED***

			e.processThresholds(abortFunc)

			assert.Equal(t, data.pass, !e.IsTainted())
			if data.abort ***REMOVED***
				assert.True(t, abortCalled)
			***REMOVED***
		***REMOVED***)
	***REMOVED***
***REMOVED***

func getMetricSum(collector *dummy.Collector, name string) (result float64) ***REMOVED***
	for _, sc := range collector.SampleContainers ***REMOVED***
		for _, s := range sc.GetSamples() ***REMOVED***
			if s.Metric.Name == name ***REMOVED***
				result += s.Value
			***REMOVED***
		***REMOVED***
	***REMOVED***
	return
***REMOVED***
func getMetricCount(collector *dummy.Collector, name string) (result uint) ***REMOVED***
	for _, sc := range collector.SampleContainers ***REMOVED***
		for _, s := range sc.GetSamples() ***REMOVED***
			if s.Metric.Name == name ***REMOVED***
				result++
			***REMOVED***
		***REMOVED***
	***REMOVED***
	return
***REMOVED***

const expectedHeaderMaxLength = 500

func TestSentReceivedMetrics(t *testing.T) ***REMOVED***
	t.Parallel()
	tb := httpmultibin.NewHTTPMultiBin(t)
	defer tb.Cleanup()
	tr := tb.Replacer.Replace

	type testScript struct ***REMOVED***
		Code                 string
		NumRequests          int64
		ExpectedDataSent     int64
		ExpectedDataReceived int64
	***REMOVED***
	testScripts := []testScript***REMOVED***
		***REMOVED***tr(`import http from "k6/http";
			export default function() ***REMOVED***
				http.get("HTTPBIN_URL/bytes/15000");
			***REMOVED***`), 1, 0, 15000***REMOVED***,
		***REMOVED***tr(`import http from "k6/http";
			export default function() ***REMOVED***
				http.get("HTTPBIN_URL/bytes/5000");
				http.get("HTTPSBIN_URL/bytes/5000");
				http.batch(["HTTPBIN_URL/bytes/10000", "HTTPBIN_URL/bytes/20000", "HTTPSBIN_URL/bytes/10000"]);
			***REMOVED***`), 5, 0, 50000***REMOVED***,
		***REMOVED***tr(`import http from "k6/http";
			let data = "0123456789".repeat(100);
			export default function() ***REMOVED***
				http.post("HTTPBIN_URL/ip", ***REMOVED***
					file: http.file(data, "test.txt")
				***REMOVED***);
			***REMOVED***`), 1, 1000, 100***REMOVED***,
		***REMOVED***tr(`import ws from "k6/ws";
			let data = "0123456789".repeat(100);
			export default function() ***REMOVED***
				ws.connect("WSBIN_URL/ws-echo", null, function (socket) ***REMOVED***
					socket.on('open', function open() ***REMOVED***
						socket.send(data);
					***REMOVED***);
					socket.on('message', function (message) ***REMOVED***
						socket.close();
					***REMOVED***);
				***REMOVED***);
			***REMOVED***`), 2, 1000, 1000***REMOVED***,
	***REMOVED***

	type testCase struct***REMOVED*** Iterations, VUs int64 ***REMOVED***
	testCases := []testCase***REMOVED***
		***REMOVED***1, 1***REMOVED***, ***REMOVED***2, 2***REMOVED***, ***REMOVED***2, 1***REMOVED***, ***REMOVED***5, 2***REMOVED***, ***REMOVED***25, 2***REMOVED***, ***REMOVED***50, 5***REMOVED***,
	***REMOVED***

	runTest := func(t *testing.T, ts testScript, tc testCase, noConnReuse bool) (float64, float64) ***REMOVED***
		r, err := js.New(
			&loader.SourceData***REMOVED***URL: &url.URL***REMOVED***Path: "/script.js"***REMOVED***, Data: []byte(ts.Code)***REMOVED***,
			nil,
			lib.RuntimeOptions***REMOVED******REMOVED***,
		)
		require.NoError(t, err)

		ctx, cancel := context.WithCancel(context.Background())
		engine := newTestEngine(t, ctx, r, lib.Options***REMOVED***
			Iterations:            null.IntFrom(tc.Iterations),
			VUs:                   null.IntFrom(tc.VUs),
			Hosts:                 tb.Dialer.Hosts,
			InsecureSkipTLSVerify: null.BoolFrom(true),
			NoVUConnectionReuse:   null.BoolFrom(noConnReuse),
		***REMOVED***)

		collector := &dummy.Collector***REMOVED******REMOVED***
		engine.Collectors = []lib.Collector***REMOVED***collector***REMOVED***

		errC := make(chan error)
		go func() ***REMOVED*** errC <- engine.Run(ctx) ***REMOVED***()

		select ***REMOVED***
		case <-time.After(10 * time.Second):
			cancel()
			t.Fatal("Test timed out")
		case err := <-errC:
			cancel()
			require.NoError(t, err)
		***REMOVED***

		checkData := func(name string, expected int64) float64 ***REMOVED***
			data := getMetricSum(collector, name)
			expectedDataMin := float64(expected * tc.Iterations)
			expectedDataMax := float64((expected + ts.NumRequests*expectedHeaderMaxLength) * tc.Iterations)

			if data < expectedDataMin || data > expectedDataMax ***REMOVED***
				t.Errorf(
					"The %s sum should be in the interval [%f, %f] but was %f",
					name, expectedDataMin, expectedDataMax, data,
				)
			***REMOVED***
			return data
		***REMOVED***

		return checkData(metrics.DataSent.Name, ts.ExpectedDataSent),
			checkData(metrics.DataReceived.Name, ts.ExpectedDataReceived)
	***REMOVED***

	getTestCase := func(t *testing.T, ts testScript, tc testCase) func(t *testing.T) ***REMOVED***
		return func(t *testing.T) ***REMOVED***
			t.Parallel()
			noReuseSent, noReuseReceived := runTest(t, ts, tc, true)
			reuseSent, reuseReceived := runTest(t, ts, tc, false)

			if noReuseSent < reuseSent ***REMOVED***
				t.Errorf("reuseSent=%f is greater than noReuseSent=%f", reuseSent, noReuseSent)
			***REMOVED***
			if noReuseReceived < reuseReceived ***REMOVED***
				t.Errorf("reuseReceived=%f is greater than noReuseReceived=%f", reuseReceived, noReuseReceived)
			***REMOVED***
		***REMOVED***
	***REMOVED***

	// This Run will not return until the parallel subtests complete.
	t.Run("group", func(t *testing.T) ***REMOVED***
		for tsNum, ts := range testScripts ***REMOVED***
			for tcNum, tc := range testCases ***REMOVED***
				t.Run(
					fmt.Sprintf("SentReceivedMetrics_script[%d]_case[%d](%d,%d)", tsNum, tcNum, tc.Iterations, tc.VUs),
					getTestCase(t, ts, tc),
				)
			***REMOVED***
		***REMOVED***
	***REMOVED***)
***REMOVED***

func TestRunTags(t *testing.T) ***REMOVED***
	t.Parallel()
	tb := httpmultibin.NewHTTPMultiBin(t)
	defer tb.Cleanup()

	runTagsMap := map[string]string***REMOVED***"foo": "bar", "test": "mest", "over": "written"***REMOVED***
	runTags := stats.NewSampleTags(runTagsMap)

	script := []byte(tb.Replacer.Replace(`
		import http from "k6/http";
		import ws from "k6/ws";
		import ***REMOVED*** Counter ***REMOVED*** from "k6/metrics";
		import ***REMOVED*** group, check, fail ***REMOVED*** from "k6";

		let customTags =  ***REMOVED*** "over": "the rainbow" ***REMOVED***;
		let params = ***REMOVED*** "tags": customTags***REMOVED***;
		let statusCheck = ***REMOVED*** "status is 200": (r) => r.status === 200 ***REMOVED***

		let myCounter = new Counter("mycounter");

		export default function() ***REMOVED***

			group("http", function() ***REMOVED***
				check(http.get("HTTPSBIN_URL", params), statusCheck, customTags);
				check(http.get("HTTPBIN_URL/status/418", params), statusCheck, customTags);
			***REMOVED***)

			group("websockets", function() ***REMOVED***
				var response = ws.connect("WSBIN_URL/ws-echo", params, function (socket) ***REMOVED***
					socket.on('open', function open() ***REMOVED***
						console.log('ws open and say hello');
						socket.send("hello");
					***REMOVED***);

					socket.on('message', function (message) ***REMOVED***
						console.log('ws got message ' + message);
						if (message != "hello") ***REMOVED***
							fail("Expected to receive 'hello' but got '" + message + "' instead !");
						***REMOVED***
						console.log('ws closing socket...');
						socket.close();
					***REMOVED***);

					socket.on('close', function () ***REMOVED***
						console.log('ws close');
					***REMOVED***);

					socket.on('error', function (e) ***REMOVED***
						console.log('ws error: ' + e.error());
					***REMOVED***);
				***REMOVED***);
				console.log('connect returned');
				check(response, ***REMOVED*** "status is 101": (r) => r && r.status === 101 ***REMOVED***, customTags);
			***REMOVED***)

			myCounter.add(1, customTags);
		***REMOVED***
	`))

	r, err := js.New(
		&loader.SourceData***REMOVED***URL: &url.URL***REMOVED***Path: "/script.js"***REMOVED***, Data: script***REMOVED***,
		nil,
		lib.RuntimeOptions***REMOVED******REMOVED***,
	)
	require.NoError(t, err)

	ctx, cancel := context.WithCancel(context.Background())
	engine := newTestEngine(t, ctx, r, lib.Options***REMOVED***
		Iterations:            null.IntFrom(3),
		VUs:                   null.IntFrom(2),
		Hosts:                 tb.Dialer.Hosts,
		RunTags:               runTags,
		SystemTags:            lib.GetTagSet(lib.DefaultSystemTagList...),
		InsecureSkipTLSVerify: null.BoolFrom(true),
	***REMOVED***)

	collector := &dummy.Collector***REMOVED******REMOVED***
	engine.Collectors = []lib.Collector***REMOVED***collector***REMOVED***

	errC := make(chan error)
	go func() ***REMOVED*** errC <- engine.Run(ctx) ***REMOVED***()

	select ***REMOVED***
	case <-time.After(10 * time.Second):
		cancel()
		t.Fatal("Test timed out")
	case err := <-errC:
		cancel()
		require.NoError(t, err)
	***REMOVED***

	systemMetrics := []*stats.Metric***REMOVED***
		metrics.VUs, metrics.VUsMax, metrics.Iterations, metrics.IterationDuration,
		metrics.GroupDuration, metrics.DataSent, metrics.DataReceived,
	***REMOVED***

	getExpectedOverVal := func(metricName string) string ***REMOVED***
		for _, sysMetric := range systemMetrics ***REMOVED***
			if sysMetric.Name == metricName ***REMOVED***
				return runTagsMap["over"]
			***REMOVED***
		***REMOVED***
		return "the rainbow"
	***REMOVED***

	for _, s := range collector.Samples ***REMOVED***
		for key, expVal := range runTagsMap ***REMOVED***
			val, ok := s.Tags.Get(key)

			if key == "over" ***REMOVED***
				expVal = getExpectedOverVal(s.Metric.Name)
			***REMOVED***

			assert.True(t, ok)
			assert.Equalf(t, expVal, val, "Wrong tag value in sample for metric %#v", s.Metric)
		***REMOVED***
	***REMOVED***
***REMOVED***

func TestSetupTeardownThresholds(t *testing.T) ***REMOVED***
	t.Parallel()
	tb := httpmultibin.NewHTTPMultiBin(t)
	defer tb.Cleanup()

	script := []byte(tb.Replacer.Replace(`
		import http from "k6/http";
		import ***REMOVED*** check ***REMOVED*** from "k6";
		import ***REMOVED*** Counter ***REMOVED*** from "k6/metrics";

		let statusCheck = ***REMOVED*** "status is 200": (r) => r.status === 200 ***REMOVED***
		let myCounter = new Counter("setup_teardown");

		export let options = ***REMOVED***
			iterations: 5,
			thresholds: ***REMOVED***
				"setup_teardown": ["count == 2"],
				"iterations": ["count == 5"],
				"http_reqs": ["count == 7"],
			***REMOVED***,
		***REMOVED***;

		export function setup() ***REMOVED***
			check(http.get("HTTPBIN_IP_URL"), statusCheck) && myCounter.add(1);
		***REMOVED***;

		export default function () ***REMOVED***
			check(http.get("HTTPBIN_IP_URL"), statusCheck);
		***REMOVED***;

		export function teardown() ***REMOVED***
			check(http.get("HTTPBIN_IP_URL"), statusCheck) && myCounter.add(1);
		***REMOVED***;
	`))

	runner, err := js.New(
		&loader.SourceData***REMOVED***URL: &url.URL***REMOVED***Path: "/script.js"***REMOVED***, Data: script***REMOVED***,
		nil,
		lib.RuntimeOptions***REMOVED******REMOVED***,
	)
	require.NoError(t, err)

	ctx, cancel := context.WithCancel(context.Background())
	engine := newTestEngine(t, ctx, runner, lib.Options***REMOVED***
		SystemTags:      lib.GetTagSet(lib.DefaultSystemTagList...),
		SetupTimeout:    types.NullDurationFrom(3 * time.Second),
		TeardownTimeout: types.NullDurationFrom(3 * time.Second),
		VUs:             null.IntFrom(3),
	***REMOVED***)

	errC := make(chan error)
	go func() ***REMOVED*** errC <- engine.Run(ctx) ***REMOVED***()

	select ***REMOVED***
	case <-time.After(10 * time.Second):
		cancel()
		t.Fatal("Test timed out")
	case err := <-errC:
		cancel()
		require.NoError(t, err)
		require.False(t, engine.IsTainted())
	***REMOVED***
***REMOVED***

func TestEmittedMetricsWhenScalingDown(t *testing.T) ***REMOVED***
	t.Parallel()
	tb := httpmultibin.NewHTTPMultiBin(t)
	defer tb.Cleanup()

	script := []byte(tb.Replacer.Replace(`
		import http from "k6/http";
		import ***REMOVED*** sleep ***REMOVED*** from "k6";

		export let options = ***REMOVED***
			systemTags: ["iter", "vu", "url"],
			execution: ***REMOVED***
				we_need_hard_stop_and_ramp_down: ***REMOVED***
					type: "variable-looping-vus",
					// Start with 2 VUs for 4 seconds and then quickly scale down to 1 for the next 4s and then quit
					startVUs: 2,
					stages: [
						***REMOVED*** duration: "4s", target: 2 ***REMOVED***,
						***REMOVED*** duration: "0s", target: 1 ***REMOVED***,
						***REMOVED*** duration: "4s", target: 1 ***REMOVED***,
					],
					gracefulStop: "0s",
					gracefulRampDown: "0s",
				***REMOVED***,
			***REMOVED***,
		***REMOVED***;

		export default function () ***REMOVED***
			console.log("VU " + __VU + " starting iteration #" + __ITER);
			http.get("HTTPBIN_IP_URL/bytes/15000");
			sleep(3.1);
			http.get("HTTPBIN_IP_URL/bytes/15000");
			console.log("VU " + __VU + " ending iteration #" + __ITER);
		***REMOVED***;
	`))

	runner, err := js.New(
		&loader.SourceData***REMOVED***URL: &url.URL***REMOVED***Path: "/script.js"***REMOVED***, Data: script***REMOVED***,
		nil,
		lib.RuntimeOptions***REMOVED******REMOVED***,
	)
	require.NoError(t, err)

	ctx, cancel := context.WithCancel(context.Background())
	engine := newTestEngine(t, ctx, runner, lib.Options***REMOVED******REMOVED***)

	collector := &dummy.Collector***REMOVED******REMOVED***
	engine.Collectors = []lib.Collector***REMOVED***collector***REMOVED***

	errC := make(chan error)
	go func() ***REMOVED*** errC <- engine.Run(ctx) ***REMOVED***()

	select ***REMOVED***
	case <-time.After(10 * time.Second):
		cancel()
		t.Fatal("Test timed out")
	case err := <-errC:
		cancel()
		require.NoError(t, err)
		require.False(t, engine.IsTainted())
	***REMOVED***

	// The 3.1 sleep in the default function would cause the first VU to complete 2 full iterations
	// and stat executing its third one, while the second VU will only fully complete 1 iteration
	// and will be canceled in the middle of its second one.
	assert.Equal(t, 3.0, getMetricSum(collector, metrics.Iterations.Name))

	// That means that we expect to see 8 HTTP requests in total, 3*2=6 from the complete iterations
	// and one each from the two iterations that would be canceled in the middle of their execution
	assert.Equal(t, 8.0, getMetricSum(collector, metrics.HTTPReqs.Name))

	// And we expect to see the data_received for all 8 of those requests. Previously, the data for
	// the 8th request (the 3rd one in the first VU before the test ends) was cut off by the engine
	// because it was emitted after the test officially ended. But that was mostly an unintended
	// consequence of the fact that those metrics were emitted only after an iteration ended when
	// it was interrupted.
	dataReceivedExpectedMin := 15000.0 * 8
	dataReceivedExpectedMax := (15000.0 + expectedHeaderMaxLength) * 8
	dataReceivedActual := getMetricSum(collector, metrics.DataReceived.Name)
	if dataReceivedActual < dataReceivedExpectedMin || dataReceivedActual > dataReceivedExpectedMax ***REMOVED***
		t.Errorf(
			"The data_received sum should be in the interval [%f, %f] but was %f",
			dataReceivedExpectedMin, dataReceivedExpectedMax, dataReceivedActual,
		)
	***REMOVED***

	// Also, the interrupted iterations shouldn't affect the average iteration_duration in any way, only
	// complete iterations should be taken into account
	durationCount := float64(getMetricCount(collector, metrics.IterationDuration.Name))
	assert.Equal(t, 3.0, durationCount)
	durationSum := getMetricSum(collector, metrics.IterationDuration.Name)
	assert.InDelta(t, 3.35, durationSum/(1000*durationCount), 0.25)
***REMOVED***

func TestMinIterationDuration(t *testing.T) ***REMOVED***
	t.Parallel()

	runner, err := js.New(
		&loader.SourceData***REMOVED***URL: &url.URL***REMOVED***Path: "/script.js"***REMOVED***, Data: []byte(`
		import ***REMOVED*** Counter ***REMOVED*** from "k6/metrics";

		let testCounter = new Counter("testcounter");

		export let options = ***REMOVED***
			execution: ***REMOVED***
				we_need_hard_stop: ***REMOVED***
					type: "constant-looping-vus",
					vus: 2,
					duration: "1.9s",
					gracefulStop: "0s",
				***REMOVED***,
			***REMOVED***,
			minIterationDuration: "1s",
		***REMOVED***;

		export default function () ***REMOVED***
			testCounter.add(1);
		***REMOVED***;`)***REMOVED***,
		nil,
		lib.RuntimeOptions***REMOVED******REMOVED***,
	)
	require.NoError(t, err)

	ctx, cancel := context.WithCancel(context.Background())
	engine := newTestEngine(t, ctx, runner, lib.Options***REMOVED******REMOVED***)

	collector := &dummy.Collector***REMOVED******REMOVED***
	engine.Collectors = []lib.Collector***REMOVED***collector***REMOVED***

	errC := make(chan error)
	go func() ***REMOVED*** errC <- engine.Run(ctx) ***REMOVED***()

	select ***REMOVED***
	case <-time.After(10 * time.Second):
		cancel()
		t.Fatal("Test timed out")
	case err := <-errC:
		cancel()
		require.NoError(t, err)
		require.False(t, engine.IsTainted())
	***REMOVED***

	// Only 2 full iterations are expected to be completed due to the 1 second minIterationDuration
	assert.Equal(t, 2.0, getMetricSum(collector, metrics.Iterations.Name))

	// But we expect the custom counter to be added to 4 times
	assert.Equal(t, 4.0, getMetricSum(collector, "testcounter"))
***REMOVED***<|MERGE_RESOLUTION|>--- conflicted
+++ resolved
@@ -45,29 +45,10 @@
 	null "gopkg.in/guregu/null.v3"
 )
 
-<<<<<<< HEAD
-type testErrorWithString string
-
-func (e testErrorWithString) Error() string  ***REMOVED*** return string(e) ***REMOVED***
-func (e testErrorWithString) String() string ***REMOVED*** return string(e) ***REMOVED***
-
 // Wrapper around NewEngine that applies a logger and manages the options.
 func newTestEngine(t *testing.T, ctx context.Context, runner lib.Runner, opts lib.Options) *Engine ***REMOVED*** //nolint: golint
 	if runner == nil ***REMOVED***
 		runner = &lib.MiniRunner***REMOVED******REMOVED***
-=======
-// Apply a null logger to the engine and return the hook.
-func applyNullLogger(e *Engine) *logtest.Hook ***REMOVED***
-	logger, hook := logtest.NewNullLogger()
-	e.SetLogger(logger)
-	return hook
-***REMOVED***
-
-// Wrapper around newEngine that applies a null logger.
-func newTestEngine(ex lib.Executor, opts lib.Options) (*Engine, error) ***REMOVED***
-	if !opts.MetricSamplesBufferSize.Valid ***REMOVED***
-		opts.MetricSamplesBufferSize = null.IntFrom(200)
->>>>>>> f6088a14
 	***REMOVED***
 	if ctx == nil ***REMOVED***
 		ctx = context.Background()
